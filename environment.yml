--- conflicted
+++ resolved
@@ -18,32 +18,19 @@
   - defaults
 dependencies:
   - python >=3.6
-<<<<<<< HEAD
-  - pip
-=======
->>>>>>> 0c0942c1
   - colorlog >=4.0
   - h5py >=2.9
   - ipython >=7
   - matplotlib >=3.1
   - numba >=0.45
   - tbb
-<<<<<<< HEAD
-  - seaborn >=0.9
-=======
->>>>>>> 0c0942c1
   - tqdm >=4.23
   - numpy >=1.17
   - scikit-learn >=0.21
   - scikit-image >=0.15
   - scipy >=1.3
-<<<<<<< HEAD
-  - tensorboardx >=1.8
-  - pytorch ==1.3  # pytorch-cpu also works, but it's not recommended.
-=======
   - tensorboardx >=2.0
-  - pytorch >=1.5  # pytorch-cpu also works, but it's not recommended.
->>>>>>> 0c0942c1
+  - pytorch >=1.3  # pytorch-cpu also works, but it's not recommended.
 
   # Only required for running a tensorboard server:
   - tensorboard >=2.1.1

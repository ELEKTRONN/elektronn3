--- conflicted
+++ resolved
@@ -47,7 +47,6 @@
 from elektronn3.models.unet import UNet
 
 
-<<<<<<< HEAD
 def get_model():
     # Initialize neural network model
     model = UNet(
@@ -86,25 +85,36 @@
     if args.resume is not None:  # Load pretrained network params
         model.load_state_dict(torch.load(os.path.expanduser(args.resume)))
 
+    # These statistics are computed from the training dataset.
+    # Remember to re-compute and change them when switching the dataset.
+    dataset_mean = (155.291411,)
+    dataset_std = (42.599973,)
+
+    # Transformations to be applied to samples before feeding them to the network
+    common_transforms = [
+        transforms.Normalize(mean=dataset_mean, std=dataset_std)
+    ]
+    train_transform = transforms.Compose(common_transforms + [])
+    valid_transform = transforms.Compose(common_transforms + [])
+
     # Specify data set
     common_data_kwargs = {  # Common options for training and valid sets.
-        'mean': 155.291411,
-        'std': 41.812504,
         'aniso_factor': 2,
         'patch_shape': (48, 96, 96),
         'squeeze_target': True,  # Workaround for neuro_data_cdhw,
+        'num_classes': 2,
     }
     train_dataset = PatchCreator(
         input_h5data=input_h5data[:2],
         target_h5data=target_h5data[:2],
         train=True,
         epoch_size=args.epoch_size,
-        class_weights=True,
         warp=0.5,
         warp_kwargs={
             'sample_aniso': True,
             'perspective': True,
         },
+        transform=train_transform,
         **common_data_kwargs
     )
     valid_dataset = PatchCreator(
@@ -118,6 +128,7 @@
             'sample_aniso': True,
             'warp_amount': 0.8,  # Strength
         },
+        transform=valid_transform,
         **common_data_kwargs
     )
 
@@ -131,8 +142,12 @@
     lr_sched = optim.lr_scheduler.StepLR(optimizer, lr_stepsize, lr_dec)
     # lr_sched = optim.lr_scheduler.ReduceLROnPlateau(optimizer, patience=10, factor=0.5)
 
-    criterion = nn.CrossEntropyLoss(weight=train_dataset.class_weights)
+    # Class weights for imbalanced dataset
+    class_weights = torch.tensor([0.2653,  0.7347])
+
+    criterion = nn.CrossEntropyLoss(weight=class_weights)
     # criterion = DiceLoss()
+    # criterion = LovaszLoss()
 
     # Create trainer
     trainer = Trainer(
@@ -154,127 +169,9 @@
 
     # Start training
     trainer.train(max_steps)
-=======
-torch.manual_seed(0)
-
-# USER PATHS
-save_root = os.path.expanduser('~/e3training/')
-os.makedirs(save_root, exist_ok=True)
-data_root = os.path.expanduser('~/neuro_data_cdhw/')
-input_h5data = [
-    (os.path.join(data_root, f'raw_{i}.h5'), 'raw')
-    for i in range(3)
-]
-target_h5data = [
-    (os.path.join(data_root, f'barrier_int16_{i}.h5'), 'lab')
-    for i in range(3)
-]
-
-max_steps = args.max_steps
-lr = 0.0004
-lr_stepsize = 1000
-lr_dec = 0.995
-batch_size = 1
-
-# Initialize neural network model
-model = UNet(
-    n_blocks=3,
-    start_filts=32,
-    planar_blocks=(1,),
-    activation='relu',
-    batch_norm=True
-).to(device)
-if args.resume is not None:  # Load pretrained network params
-    model.load_state_dict(torch.load(os.path.expanduser(args.resume)))
-
-# These statistics are computed from the training dataset.
-# Remember to re-compute and change them when switching the dataset.
-dataset_mean = (155.291411,)
-dataset_std = (42.599973,)
-
-# Transformations to be applied to samples before feeding them to the network
-common_transforms = [
-    transforms.Normalize(mean=dataset_mean, std=dataset_std)
-]
-train_transform = transforms.Compose(common_transforms + [])
-valid_transform = transforms.Compose(common_transforms + [])
-
-# Specify data set
-common_data_kwargs = {  # Common options for training and valid sets.
-    'aniso_factor': 2,
-    'patch_shape': (48, 96, 96),
-    'squeeze_target': True,  # Workaround for neuro_data_cdhw,
-    'num_classes': 2,
-}
-train_dataset = PatchCreator(
-    input_h5data=input_h5data[:2],
-    target_h5data=target_h5data[:2],
-    train=True,
-    epoch_size=args.epoch_size,
-    warp=0.5,
-    warp_kwargs={
-        'sample_aniso': True,
-        'perspective': True,
-    },
-    transform=train_transform,
-    **common_data_kwargs
-)
-valid_dataset = PatchCreator(
-    input_h5data=[input_h5data[2]],
-    target_h5data=[target_h5data[2]],
-    train=False,
-    epoch_size=10,  # How many samples to use for each validation run
-    preview_shape=(64, 144, 144),
-    warp=0,
-    warp_kwargs={
-        'sample_aniso': True,
-        'warp_amount': 0.8,  # Strength
-    },
-    transform=valid_transform,
-    **common_data_kwargs
-)
-
-# Set up optimization
-optimizer = optim.Adam(
-    model.parameters(),
-    weight_decay=0.5e-4,
-    lr=lr,
-    amsgrad=True
-)
-lr_sched = optim.lr_scheduler.StepLR(optimizer, lr_stepsize, lr_dec)
-# lr_sched = optim.lr_scheduler.ReduceLROnPlateau(optimizer, patience=10, factor=0.5)
-
-# Class weights for imbalanced dataset
-class_weights = torch.tensor([0.2653,  0.7347])
-
-criterion = nn.CrossEntropyLoss(weight=class_weights)
-# criterion = DiceLoss()
-# criterion = LovaszLoss()
-
-# Create trainer
-trainer = Trainer(
-    model=model,
-    criterion=criterion,
-    optimizer=optimizer,
-    device=device,
-    train_dataset=train_dataset,
-    valid_dataset=valid_dataset,
-    batchsize=batch_size,
-    num_workers=2,
-    save_root=save_root,
-    exp_name=args.exp_name,
-    schedulers={"lr": lr_sched}
-)
-
-# Archiving training script, src folder, env info
-Backup(script_path=__file__,save_path=trainer.save_path).archive_backup()
-
-# Start training
-trainer.train(max_steps)
 
 
-# How to re-calculate mean, std and class_weights for other datasets:
-#  dataset_mean = utils.calculate_means(train_dataset.inputs)
-#  dataset_std = utils.calculate_stds(train_dataset.inputs)
-#  class_weights = torch.tensor(utils.calculate_class_weights(train_dataset.targets))
->>>>>>> 629ee2e5
+    # How to re-calculate mean, std and class_weights for other datasets:
+    #  dataset_mean = utils.calculate_means(train_dataset.inputs)
+    #  dataset_std = utils.calculate_stds(train_dataset.inputs)
+    #  class_weights = torch.tensor(utils.calculate_class_weights(train_dataset.targets))
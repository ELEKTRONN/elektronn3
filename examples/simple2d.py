#!/usr/bin/env python3

# ELEKTRONN3 - Neural Network Toolkit
#
# Copyright (c) 2017 - now
# Max Planck Institute of Neurobiology, Munich, Germany
# Authors: Martin Drawitsch, Philipp Schubert

"""
Demo of a 2D semantic segmentation workflow.

It doesn't really learn anything useful, since both model and dataset
are far too small. It just serves as a quick demo for how 2D stuff can
be implemented.
"""

import argparse
import os

import torch
from torch import nn
from torch import optim

<<<<<<< HEAD

def get_model():
    # Initialize neural network model
    model = nn.Sequential(
        nn.Conv2d(1, 32, 3, padding=1), nn.ReLU(),
        nn.Conv2d(32, 32, 3, padding=1), nn.ReLU(),
        nn.Conv2d(32, 32, 3, padding=1), nn.ReLU(),
        nn.Conv2d(32, 2, 1)
    ).to(device)
    return model

if __name__ == "__main__":
    parser = argparse.ArgumentParser(description='Train a network.')
    parser.add_argument('--disable-cuda', action='store_true', help='Disable CUDA')
    parser.add_argument('-n', '--exp-name', default=None, help='Manually set experiment name')
    parser.add_argument(
        '-m', '--max-steps', type=int, default=500000,
        help='Maximum number of training steps to perform.'
    )
    parser.add_argument(
        '-r', '--resume', metavar='PATH',
        help='Path to pretrained model state dict from which to resume training.'
    )
    args = parser.parse_args()

    if not args.disable_cuda and torch.cuda.is_available():
        device = torch.device('cuda')
    else:
        device = torch.device('cpu')

    print(f'Running on device: {device}')

    # Don't move this stuff, it needs to be run this early to work
    import elektronn3
    elektronn3.select_mpl_backend('Agg')

    from elektronn3.training import Trainer, Backup
    from elektronn3.data import SimpleNeuroData2d

    torch.manual_seed(0)

    # USER PATHS
    save_root = os.path.expanduser('~/e3training/')

    max_steps = args.max_steps
    lr = 0.0004
    lr_stepsize = 1000
    lr_dec = 0.995
    batch_size = 1

    model = get_model()

    if args.resume is not None:  # Load pretrained network params
        model.load_state_dict(torch.load(os.path.expanduser(args.resume)))

    # Specify data set
    train_dataset = SimpleNeuroData2d(train=True)
    valid_dataset = SimpleNeuroData2d(train=False)

    # Set up optimization
    optimizer = optim.Adam(
        model.parameters(),
        weight_decay=0.5e-4,
        lr=lr,
        amsgrad=True
    )
    lr_sched = optim.lr_scheduler.StepLR(optimizer, lr_stepsize, lr_dec)

    criterion = nn.CrossEntropyLoss().to(device)

    # Create trainer
    trainer = Trainer(
        model=model,
        criterion=criterion,
        optimizer=optimizer,
        device=device,
        train_dataset=train_dataset,
        valid_dataset=valid_dataset,
        batchsize=batch_size,
        num_workers=2,
        save_root=save_root,
        exp_name=args.exp_name,
        schedulers={"lr": lr_sched}
    )

    # Archiving training script, src folder, env info
    bk = Backup(script_path=__file__,save_path=trainer.save_path).archive_backup()

    # Start training
    trainer.train(max_steps)
=======
parser = argparse.ArgumentParser(description='Train a network.')
parser.add_argument('--disable-cuda', action='store_true', help='Disable CUDA')
parser.add_argument('-n', '--exp-name', default=None, help='Manually set experiment name')
parser.add_argument(
    '-m', '--max-steps', type=int, default=500000,
    help='Maximum number of training steps to perform.'
)
parser.add_argument(
    '-r', '--resume', metavar='PATH',
    help='Path to pretrained model state dict from which to resume training.'
)
args = parser.parse_args()

if not args.disable_cuda and torch.cuda.is_available():
    device = torch.device('cuda')
else:
    device = torch.device('cpu')

print(f'Running on device: {device}')

# Don't move this stuff, it needs to be run this early to work
import elektronn3
elektronn3.select_mpl_backend('Agg')

from elektronn3.training import Trainer, Backup
from elektronn3.data import SimpleNeuroData2d, transforms

torch.manual_seed(0)


# USER PATHS
save_root = os.path.expanduser('~/e3training/')

max_steps = args.max_steps
lr = 0.0004
lr_stepsize = 1000
lr_dec = 0.995
batch_size = 1

# Initialize neural network model
model = nn.Sequential(
    nn.Conv2d(1, 32, 3, padding=1), nn.ReLU(),
    nn.Conv2d(32, 32, 3, padding=1), nn.ReLU(),
    nn.Conv2d(32, 32, 3, padding=1), nn.ReLU(),
    nn.Conv2d(32, 2, 1)
).to(device)
if args.resume is not None:  # Load pretrained network params
    model.load_state_dict(torch.load(os.path.expanduser(args.resume)))

dataset_mean = (143.97594,)
dataset_std = (44.264744,)

# Transformations to be applied to samples before feeding them to the network
common_transforms = [
    transforms.Normalize(mean=dataset_mean, std=dataset_std)
]
train_transform = transforms.Compose(common_transforms + [
    transforms.RandomCrop((128, 128))  # Use smaller patches for training
])
valid_transform = transforms.Compose(common_transforms + [])

# Specify data set
train_dataset = SimpleNeuroData2d(train=True, transform=train_transform, num_classes=2)
valid_dataset = SimpleNeuroData2d(train=False, transform=valid_transform, num_classes=2)

# Set up optimization
optimizer = optim.Adam(
    model.parameters(),
    weight_decay=0.5e-4,
    lr=lr,
    amsgrad=True
)
lr_sched = optim.lr_scheduler.StepLR(optimizer, lr_stepsize, lr_dec)

criterion = nn.CrossEntropyLoss().to(device)

# Create trainer
trainer = Trainer(
    model=model,
    criterion=criterion,
    optimizer=optimizer,
    device=device,
    train_dataset=train_dataset,
    valid_dataset=valid_dataset,
    batchsize=batch_size,
    num_workers=2,
    save_root=save_root,
    exp_name=args.exp_name,
    schedulers={"lr": lr_sched}
)

# Archiving training script, src folder, env info
bk = Backup(script_path=__file__,save_path=trainer.save_path).archive_backup()

# Start training
trainer.train(max_steps)
>>>>>>> 629ee2e5
<|MERGE_RESOLUTION|>--- conflicted
+++ resolved
@@ -21,7 +21,6 @@
 from torch import nn
 from torch import optim
 
-<<<<<<< HEAD
 
 def get_model():
     # Initialize neural network model
@@ -59,7 +58,7 @@
     elektronn3.select_mpl_backend('Agg')
 
     from elektronn3.training import Trainer, Backup
-    from elektronn3.data import SimpleNeuroData2d
+    from elektronn3.data import SimpleNeuroData2d, transforms
 
     torch.manual_seed(0)
 
@@ -76,6 +75,18 @@
 
     if args.resume is not None:  # Load pretrained network params
         model.load_state_dict(torch.load(os.path.expanduser(args.resume)))
+
+    dataset_mean = (143.97594,)
+    dataset_std = (44.264744,)
+
+    # Transformations to be applied to samples before feeding them to the network
+    common_transforms = [
+        transforms.Normalize(mean=dataset_mean, std=dataset_std)
+    ]
+    train_transform = transforms.Compose(common_transforms + [
+        transforms.RandomCrop((128, 128))  # Use smaller patches for training
+    ])
+    valid_transform = transforms.Compose(common_transforms + [])
 
     # Specify data set
     train_dataset = SimpleNeuroData2d(train=True)
@@ -111,102 +122,4 @@
     bk = Backup(script_path=__file__,save_path=trainer.save_path).archive_backup()
 
     # Start training
-    trainer.train(max_steps)
-=======
-parser = argparse.ArgumentParser(description='Train a network.')
-parser.add_argument('--disable-cuda', action='store_true', help='Disable CUDA')
-parser.add_argument('-n', '--exp-name', default=None, help='Manually set experiment name')
-parser.add_argument(
-    '-m', '--max-steps', type=int, default=500000,
-    help='Maximum number of training steps to perform.'
-)
-parser.add_argument(
-    '-r', '--resume', metavar='PATH',
-    help='Path to pretrained model state dict from which to resume training.'
-)
-args = parser.parse_args()
-
-if not args.disable_cuda and torch.cuda.is_available():
-    device = torch.device('cuda')
-else:
-    device = torch.device('cpu')
-
-print(f'Running on device: {device}')
-
-# Don't move this stuff, it needs to be run this early to work
-import elektronn3
-elektronn3.select_mpl_backend('Agg')
-
-from elektronn3.training import Trainer, Backup
-from elektronn3.data import SimpleNeuroData2d, transforms
-
-torch.manual_seed(0)
-
-
-# USER PATHS
-save_root = os.path.expanduser('~/e3training/')
-
-max_steps = args.max_steps
-lr = 0.0004
-lr_stepsize = 1000
-lr_dec = 0.995
-batch_size = 1
-
-# Initialize neural network model
-model = nn.Sequential(
-    nn.Conv2d(1, 32, 3, padding=1), nn.ReLU(),
-    nn.Conv2d(32, 32, 3, padding=1), nn.ReLU(),
-    nn.Conv2d(32, 32, 3, padding=1), nn.ReLU(),
-    nn.Conv2d(32, 2, 1)
-).to(device)
-if args.resume is not None:  # Load pretrained network params
-    model.load_state_dict(torch.load(os.path.expanduser(args.resume)))
-
-dataset_mean = (143.97594,)
-dataset_std = (44.264744,)
-
-# Transformations to be applied to samples before feeding them to the network
-common_transforms = [
-    transforms.Normalize(mean=dataset_mean, std=dataset_std)
-]
-train_transform = transforms.Compose(common_transforms + [
-    transforms.RandomCrop((128, 128))  # Use smaller patches for training
-])
-valid_transform = transforms.Compose(common_transforms + [])
-
-# Specify data set
-train_dataset = SimpleNeuroData2d(train=True, transform=train_transform, num_classes=2)
-valid_dataset = SimpleNeuroData2d(train=False, transform=valid_transform, num_classes=2)
-
-# Set up optimization
-optimizer = optim.Adam(
-    model.parameters(),
-    weight_decay=0.5e-4,
-    lr=lr,
-    amsgrad=True
-)
-lr_sched = optim.lr_scheduler.StepLR(optimizer, lr_stepsize, lr_dec)
-
-criterion = nn.CrossEntropyLoss().to(device)
-
-# Create trainer
-trainer = Trainer(
-    model=model,
-    criterion=criterion,
-    optimizer=optimizer,
-    device=device,
-    train_dataset=train_dataset,
-    valid_dataset=valid_dataset,
-    batchsize=batch_size,
-    num_workers=2,
-    save_root=save_root,
-    exp_name=args.exp_name,
-    schedulers={"lr": lr_sched}
-)
-
-# Archiving training script, src folder, env info
-bk = Backup(script_path=__file__,save_path=trainer.save_path).archive_backup()
-
-# Start training
-trainer.train(max_steps)
->>>>>>> 629ee2e5
+    trainer.train(max_steps)
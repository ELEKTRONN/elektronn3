<<<<<<< HEAD
# python>=3.6

torch
=======
torch>=1.5.0
>>>>>>> 0c0942c1
numpy
scipy
h5py
matplotlib
numba
scikit-learn
scikit-image
ipython
tqdm
colorlog
tensorboardX
torchvision

# Only required for running a tensorboard server:
<<<<<<< HEAD
tensorboard>=1.13
tensorflow>=1.13
=======
tensorboard>=2.1.1
>>>>>>> 0c0942c1
<|MERGE_RESOLUTION|>--- conflicted
+++ resolved
@@ -1,10 +1,4 @@
-<<<<<<< HEAD
-# python>=3.6
-
-torch
-=======
 torch>=1.5.0
->>>>>>> 0c0942c1
 numpy
 scipy
 h5py
@@ -19,9 +13,4 @@
 torchvision
 
 # Only required for running a tensorboard server:
-<<<<<<< HEAD
-tensorboard>=1.13
-tensorflow>=1.13
-=======
-tensorboard>=2.1.1
->>>>>>> 0c0942c1
+tensorboard>=2.1.1
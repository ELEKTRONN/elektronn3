--- conflicted
+++ resolved
@@ -1,10 +1,6 @@
 # python>=3.6
 
-<<<<<<< HEAD
-torch==1.1.0
-=======
 torch>=1.2.0
->>>>>>> 65fe2882
 numpy
 scipy
 h5py
@@ -19,7 +15,7 @@
 pillow
 colorlog
 tensorboardX
-torchvision==0.3.0
+torchvision
 
 # Only required for running a tensorboard server:
 tensorboard>=1.13

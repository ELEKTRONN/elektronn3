--- conflicted
+++ resolved
@@ -8,10 +8,6 @@
 scipy
 #h5py
 matplotlib
-<<<<<<< HEAD
-#seaborn
-=======
->>>>>>> 0c0942c1
 #numba
 #scikit-learn
 #scikit-image

# ELEKTRONN3 - Neural Network Toolkit
#
# Copyright (c) 2017 - now
# Max Planck Institute of Neurobiology, Munich, Germany
# Authors: Martin Drawitsch

"""
Transformations (data augmentation, normalization etc.) for semantic segmantation.

Important note: The transformations here have a similar interface to
torchvision.transforms, but there are two key differences:

1. They all map (inp, target) pairs to (transformed_inp, transformed_target)
  pairs instead of just inp to transformed_inp. Most transforms don't change the target, though.
2. They exclusively operate on numpy.ndarray data instead of PIL or torch.Tensor data.
"""

from typing import Sequence, Tuple, Optional, Dict, Any, Callable, Union

import numpy as np
import skimage.exposure

import scipy
import scipy.ndimage
from scipy.ndimage.filters import gaussian_filter
from scipy.ndimage.interpolation import map_coordinates

from elektronn3.data.transforms import random_blurring
from elektronn3.data.transforms.random import Normal, HalfNormal, RandInt

Transform = Callable[[np.ndarray, np.ndarray], Tuple[np.ndarray, np.ndarray]]


class _DropSample(Exception):
    """Sample will be dropped and won't be fed into a DataLoader"""
    pass


class Identity:
    def __call__(self, inp, target):
        return inp, target


class Compose:
    """Composes several transforms together.

    Args:
        transforms (list of ``Transform`` objects): list of transforms to compose.


    Example:
        >>> Compose([
        >>>     Normalize(mean=(155.291411,), std=(41.812504,)),
        >>> ])
    """

    def __init__(self, transforms: Sequence[Transform]):
        self.transforms = transforms

    def __call__(self, inp, target):
        for t in self.transforms:
            inp, target = t(inp, target)
        return inp, target

    def __repr__(self):
        format_string = self.__class__.__name__ + '('
        for t in self.transforms:
            format_string += '\n    {0}'.format(t)
        format_string += '\n)'
        return format_string


class Lambda:
    """Wraps a function of the form f(x, y) = (x', y') into a transform.

    Args:
        func: A function that takes two arrays and returns a
            tuple of two arrays.

    Example:
        >>> # Multiplies inputs (x) by 255, leaves target (y) unchanged
        >>> t = Lambda(lambda x, y: (x * 255, y))

        >>> # You can also pass regular Python functions to Lambda
        >>> def flatten(x, y):
        >>>     return x.reshape(-1), y.reshape(-1)
        >>> t = Lambda(flatten)
    """
    def __init__(
            self,
            func: Callable[[np.ndarray, np.ndarray], Tuple[np.ndarray, np.ndarray]]
    ):
        self.func = func

    def __call__(
            self,
            inp: np.ndarray,
            target: np.ndarray
    ) -> Tuple[np.ndarray, np.ndarray]:
        return self.func(inp, target)


class DropIfTooMuchBG:
    """Filter transform that skips a sample if the background class is too
    dominant in the target."""
    def __init__(self, bg_id=0, threshold=0.9):
        self.bg_id = bg_id
        self.threshold = threshold

    def __call__(
            self,
            inp: np.ndarray,
            target: np.ndarray
    ) -> Tuple[np.ndarray, np.ndarray]:
        if np.sum(target == self.bg_id) / target.size > self.threshold:
            raise _DropSample
        return inp, target  # Return inp, target unmodified


class SmoothOneHotTarget:
    """Converts target tensors to one-hot encoding, with optional label smoothing.

    Args:
        num_classes: Number of classes (C) in the data set.
        smooth_eps: Label smoothing strength. If ``smooth_eps=0`` (default), no
            smoothing is applied and regular one-hot tensors are returned.
            See section 7 of https://arxiv.org/abs/1512.00567
    """
    # TODO: Add example to docstring
    def __init__(self, num_classes: int, smooth_eps: float = 0.):
        assert 0 <= smooth_eps < 0.5
        self.num_classes = num_classes
        self.smooth_eps = smooth_eps

    def __call__(
            self,
            inp: np.ndarray,  # returned without modifications
            target: np.ndarray
    ) -> Tuple[np.ndarray, np.ndarray]:
        if self.smooth_eps == 0.:
            eye = np.eye(self.num_classes)
        else:
            # Create a "soft" eye where  0 is replaced by smooth_eps and 1 by (1 - smooth_eps)
            eye = np.full((self.num_classes, self.num_classes), self.smooth_eps)
            np.fill_diagonal(eye, 1. - self.smooth_eps)
        onehot = np.moveaxis(eye[target], -1, 0)
        assert np.all(onehot.argmax(0) == target)
        return inp, onehot


class Normalize:
    """Normalizes inputs with supplied per-channel means and stds.

    Args:
        mean: Global mean value(s) of the inputs. Can either be a sequence
            of float values where each value corresponds to a channel
            or a single float value (only for single-channel data).
        std: Global standard deviation value(s) of the inputs. Can either
            be a sequence of float values where each value corresponds to a
            channel or a single float value (only for single-channel data).
    """
    def __init__(
            self,
            mean: Union[Sequence[float], float],
            std: Union[Sequence[float], float]
    ):
        self.mean = np.array(mean)
        self.std = np.array(std)
        # Unsqueeze first dimensions if mean and scalar are passed as scalars
        if self.mean.ndim == 0:
            self.mean = self.mean[None]
        if self.std.ndim == 0:
            self.std = self.std[None]

    def __call__(
            self,
            inp: np.ndarray,
            target: Optional[np.ndarray] = None  # returned without modifications
            # TODO: fast in-place version
    ) -> Tuple[np.ndarray, np.ndarray]:
        normalized = np.empty_like(inp)
        if not inp.shape[0] == self.mean.shape[0] == self.std.shape[0]:
            raise ValueError('mean and std must have the same length as the C '
                             'axis (number of channels) of the input.')
        for c in range(inp.shape[0]):
            normalized[c] = (inp[c] - self.mean[c]) / self.std[c]
        return normalized, target


# TODO: Per-channel gamma_std, infer channels from gamma_std shape? Same with AdditiveGaussianNoise
# TODO: Sample from a more suitable distribution. Due to clipping to gamma_min,
#       there is currently a strong bias towards this value.
class RandomGammaCorrection:
    """Applies random gamma correction to the input.

    Args:
        gamma_std: standard deviation of the gamma value.
        channels: If ``channels`` is ``None``, the change is applied to
            all channels of the input tensor.
            If ``channels`` is a ``Sequence[int]``, change is only applied
            to the specified channels.
        prob: probability (between 0 and 1) with which to perform this
            augmentation. The input is returned unmodified with a probability
            of ``1 - prob``.
    """
    def __init__(
            self,
            gamma_std: float = 0.5,
            gamma_min: float = 0.25,  # Prevent gamma <= 0 (0 causes zero division)
            channels: Optional[Sequence[int]] = None,
            prob: float = 1.0,
    ):
        if not channels:  # Support empty sequences as an alias for None
            channels = None
        self.channels = channels
        self.prob = prob
        self.gamma_generator = Normal(
            mean=1.0, sigma=gamma_std, bounds=(gamma_min, np.inf)
        )

    def __call__(
            self,
            inp: np.ndarray,
            target: Optional[np.ndarray] = None  # returned without modifications
            # TODO: fast in-place version
    ) -> Tuple[np.ndarray, np.ndarray]:
        if np.random.rand() > self.prob:
            return inp, target
        channels = range(inp.shape[0]) if self.channels is None else self.channels
        gcorr = np.empty_like(inp)
        for c in channels:
            gamma = self.gamma_generator()
            # adjust_gamma() requires inputs in the (0, 1) range, so the
            #  image intensity values are rescaled to (0, 1) and after
            #  applying gamma correction they are rescaled back to the original
            #  intensity range.
            orig_intensity_range = inp[c].min(), inp[c].max()
            rescaled = skimage.exposure.rescale_intensity(inp[c], out_range=(0, 1))
            gcorr01c = skimage.exposure.adjust_gamma(rescaled, gamma)  # still in (0, 1) range
            # Rescale to original (normalized) intensity range
            gcorr[c] = skimage.exposure.rescale_intensity(gcorr01c, out_range=orig_intensity_range)

        return gcorr, target


# TODO: The current necessity of intensity rescaling for normalized
#       (zero mean, unit std) inputs is really uncool. Can we circumvent this?
class RandomGrayAugment:
    r"""Performs gray value augmentations in the same way as ELEKTRONN2's
    ``greyAugment()`` function, but with additional support for inputs
    outside of the :math:`[0, 1]` intensity value range. Targets are not
    modified.

    This augmentation method randomly selects the values ``alpha``, ``beta``
    and ``gamma`` within *sensible* ranges and subsequently performs:

    - Temporarily rescaling image intensities to the :math:`[0, 1]` range
      (necessary for gamma correction).
    - Linear intensity scaling (contrast) by multiplying the input with
      :math:`\alpha = 1 + 0.3r`, where :math:`r \in \mathcal{U}[-0.5, 0.5]`.
      Value range: :math:`\alpha \in [0.85, 1.15]`.
    - Adding a constant value :math:`\beta = 0.3r`, where
      :math:`r \in \mathcal{U}[-0.5, 0.5]`.
      Value range: :math:`\beta \in [-0.15, 0.15]`.
    - Gamma correction with :math:`\gamma = 2^r`, where
      :math:`r \in \mathcal{U}[-1, 1]`.
    - Clipping all image intensity values to the range :math:`[0, 1]`.
    - Re-rescaling intensities back to the original input value range.
    """
    def __init__(
            self,
            channels: Optional[Sequence[int]] = None,
            prob: float = 1.0,
    ):
        if not channels:  # Support empty sequences as an alias for None
            channels = None
        self.channels = channels
        self.prob = prob

    def __call__(
            self,
            inp: np.ndarray,
            target: Optional[np.ndarray] = None  # returned without modifications
            # TODO: fast in-place version
    ) -> Tuple[np.ndarray, np.ndarray]:
        if np.random.rand() > self.prob:
            return inp, target

        channels = range(inp.shape[0]) if self.channels is None else self.channels
        nc = len(channels)
        aug = inp.copy()  # Copy so we don't overwrite inp
        # The calculations below have to be performed on inputs that have a
        #  value range of (0, 1), so they have to be rescaled.
        #  The augmented image will be re-rescaled to the original input value
        #  range at the end of the function.
        orig_intensity_ranges = [(inp[c].min(), inp[c].max()) for c in channels]
        for c in channels:  # TODO: Can we vectorize this?
            aug[c] = skimage.exposure.rescale_intensity(inp[c], out_range=(0, 1))

        alpha = 1 + (np.random.rand(nc) - 0.5) * 0.3  # ~ contrast
        beta = (np.random.rand(nc) - 0.5) * 0.3  # Mediates whether values are clipped for shadows or lights
        gamma = 2.0 ** (np.random.rand(nc) * 2 - 1)  # Sample from [0.5, 2]

        aug[channels] = aug[channels] * alpha[:, None, None] + beta[:, None, None]
        aug[channels] = np.clip(aug[channels], 0, 1)
        aug[channels] = aug[channels] ** gamma[:, None, None]

        for c in channels:  # Rescale to original (normalized) intensity range
            aug[c] = skimage.exposure.rescale_intensity(aug[c], out_range=orig_intensity_ranges[c])

        return aug, target


class RandomGaussianBlur:
    """Adds random gaussian blur to the input.

    Args:
        distsigma: Sigma parameter of the half-normal distribution from
            which sigmas for the gaussian blurring are drawn.
            To clear up possible confusion: The ``distsigma`` parameter does
            **not** directly parametrize the gaussian blurring, but the
            random distribution from which the blurring sigmas are drawn
            from.
        prob: probability (between 0 and 1) with which to perform this
            augmentation. The input is returned unmodified with a probability
            of ``1 - prob``.
<<<<<<< HEAD
        rng: Optional random state for deterministic execution.
        aniso_factor: a tuple or an array to apply the anisotropy, must
            match the dimension of the input.
=======
>>>>>>> 0d8288ce
    """

    def __init__(
            self,
            distsigma: float = 1,
            channels: Optional[Sequence[int]] = None,
            prob: float = 1.0,
<<<<<<< HEAD
            rng: Optional[np.random.RandomState] = None,
            aniso_factor: Optional = None,
=======
>>>>>>> 0d8288ce
    ):
        if not channels:  # Support empty sequences as an alias for None
            channels = None
        self.channels = channels
        self.prob = prob
<<<<<<< HEAD
        self.rng = np.random.RandomState() if rng is None else rng
        self.gaussian_std = HalfNormal(sigma=distsigma, rng=rng)
        if aniso_factor is None or aniso_factor == 1:
            aniso_factor = np.array([1, 1, 1])
        self.aniso_factor = aniso_factor
=======
        self.noise_generator = Normal(mean=0, sigma=sigma)
>>>>>>> 0d8288ce

    def __call__(
            self,
            inp: np.ndarray,
            target: Optional[np.ndarray] = None  # returned without modifications
            # TODO: fast in-place version
    ) -> Tuple[np.ndarray, np.ndarray]:
        if np.random.rand() > self.prob:
            return inp, target

        channels = range(inp.shape[0]) if self.channels is None else self.channels
        blurred_inp = np.empty_like(inp)
        for c in channels:
            self.aniso_factor = self.aniso_factor[:inp[c].ndim]
            sigma = self.gaussian_std(shape=inp[c].ndim)
            aniso_sigma = np.divide(sigma, self.aniso_factor)
            blurred_inp[c] = gaussian_filter(inp[c], sigma=aniso_sigma)

        return blurred_inp, target



class RandomBlurring:  # Warning: This operates in-place!

    _default_scheduler = random_blurring.ScalarScheduler(
        value=0.1,
        max_value=0.5,
        growth_type="lin",
        interval=500000,
        steps_per_report=1000
    )
    _default_config = {
        "probability": 0.5,
        "threshold": _default_scheduler,
        "lower_lim_region_size": [3, 6, 6],
        "upper_lim_region_size": [8, 16, 16],
        "verbose": False,
    }

    def __init__(
            self,
            config: Dict[str, Any],
            patch_shape: Optional[Sequence[int]] = None
    ):
        self.config = {**self._default_config, **config}
        # TODO: support random state
        if patch_shape is not None:
            random_blurring.check_random_data_blurring_config(patch_shape, **config)

    def __call__(
            self,
            inp: np.ndarray,
            target: Optional[np.ndarray] = None  # returned without modifications
    ) -> Tuple[np.ndarray, np.ndarray]:
        # In-place, overwrites inp!
        assert inp.ndim == 4, 'Currently only (C, D, H, W) inputs are supported.'
        random_blurring.apply_random_blurring(inp_sample=inp, **self.config)
        return inp, target


class AdditiveGaussianNoise:
    """Adds random gaussian noise to the input.
        Args:
            sigma: Sigma parameter of the gaussian distribution to draw from
            channels: If ``channels`` is ``None``, the noise is applied to
                all channels of the input tensor.
                If ``channels`` is a ``Sequence[int]``, noise is only applied
                to the specified channels.
            prob: probability (between 0 and 1) with which to perform this
                augmentation. The input is returned unmodified with a probability
                of ``1 - prob``.
            rng: Optional random state for deterministic execution
    """

    def __init__(
            self,
            sigma: float = 0.1,
            channels: Optional[Sequence[int]] = None,
            prob: float = 1.0,
            rng: Optional[np.random.RandomState] = None
    ):
        self.channels = channels
        self.prob = prob
        self.rng = np.random.RandomState() if rng is None else rng
        self.noise_generator = Normal(mean=0, sigma=sigma, rng=rng)

    def __call__(
            self,
            inp: np.ndarray,
            target: Optional[np.ndarray] = None  # returned without modifications
            # TODO: fast in-place version
    ) -> Tuple[np.ndarray, np.ndarray]:
        if self.rng.rand() > self.prob:
            return inp, target
        noise = np.empty_like(inp)
        channels = range(inp.shape[0]) if self.channels is None else self.channels
        for c in channels:
            noise[c] = self.noise_generator(shape=inp[c].shape)
        noisy_inp = inp + noise
        return noisy_inp, target



class RandomCrop:
    def __init__(self, size: Sequence[int]):
        # TODO: support random state
        self.size = np.array(size)

    def __call__(
            self,
            inp: np.ndarray,
            target: Optional[np.ndarray] = None  # returned without modifications
    ) -> Tuple[np.ndarray, np.ndarray]:
        ndim_spatial = len(self.size)  # Number of spatial axes E.g. 3 for (C,D,H.W)
        img_shape = inp.shape[-ndim_spatial:]
        # Number of nonspatial axes (like the C axis). Usually this is one
        ndim_nonspatial = inp.ndim - ndim_spatial
        # Calculate the "lower" corner coordinate of the slice
        coords_lo = np.array([
            np.random.randint(0, img_shape[i] - self.size[i] + 1)
            for i in range(ndim_spatial)
        ])
        coords_hi = coords_lo + self.size  # Upper ("high") corner coordinate.
        # Calculate necessary slice indices for reading the file
        nonspatial_slice = [  # Slicing all available content in these dims.
            slice(0, inp.shape[i]) for i in range(ndim_nonspatial)
        ]
        spatial_slice = [  # Slice only the content within the coordinate bounds
            slice(coords_lo[i], coords_hi[i]) for i in range(ndim_spatial)
        ]
        full_slice = tuple(nonspatial_slice + spatial_slice)
        inp_cropped = inp[full_slice]
        if target is None:
            return inp_cropped, target

        if target.ndim == inp.ndim - 1:  # inp: (C, [D,], H, W), target: ([D,], H, W)
            full_slice = full_slice[1:]  # Remove C axis from slice because target doesn't have it
        target_cropped = target[full_slice]
        return inp_cropped, target_cropped


class ElasticTransform:
    """
    Based on https://gist.github.com/fmder/e28813c1e8721830ff9c


    Elastic deformation of images as described in [Simard2003]_.
    .. [Simard2003] Simard, Steinkraus and Platt, "Best Practices for
       Convolutional Neural Networks applied to Visual Document Analysis", in
       Proc. of the International Conference on Document Analysis and
       Recognition, 2003.

        Args:
            sigma: Sigma parameter of the gaussian distribution from which
                the local displacements are drawn.
            alpha: Factor by which all random displacements are multiplied.
            rng: Optional random state for deterministic execution
            channels: If ``channels`` is ``None``, the change is applied to
                all channels of the input tensor.
                If ``channels`` is a ``Sequence[int]``, change is only applied
                to the specified channels.
            prob: probability (between 0 and 1) with which to perform this
                augmentation. The input is returned unmodified with a probability
                of ``1 - prob``
            target_discrete_ix: list
                List of target channels that contain discrete values.
                By default (``None``), every channel is is seen as discrete (this is
                generally the case for classification tasks).
                This information is used to decide what kind of interpolation should
                be used for reading target data:

                    - discrete targets are obtained by nearest-neighbor interpolation
                    - non-discrete (continuous) targets are linearly interpolated.

        The input image should be of dimensions (C, H, W) or (C, D, H, W).
        C must be included.

    """

    def __init__(
            self,
            sigma: float = 4,
            alpha: float = 10,
            channels: Optional[Sequence[int]] = None,
            prob: float = 0.25,
            rng: Optional[np.random.RandomState] = None,
            target_discrete_ix: Optional[list]= None,

    ):
        self.sigma = sigma
        self.alpha = alpha
        self.channels = channels
        self.prob = prob
        self.rng = np.random.RandomState() if rng is None else rng
        self.target_discrete_ix = target_discrete_ix

    def __call__(
            self,
            inp: np.ndarray,
            target: Optional[np.ndarray] = None

    ) -> Tuple[np.ndarray, Optional[np.ndarray]]:
        if self.rng.rand() > self.prob:
            return inp, target

        channels = range(inp.shape[0]) if self.channels is None else self.channels

        # TODO (low priority): This could be written for n-d without explicit dimensions.
        if inp.ndim == 4:
            shape = inp[0].shape
            if inp.shape[-3:] != target.shape[-3:]:
                raise NotImplementedError("ElasticTransform does not support differently-shaped targets!")
            dz = gaussian_filter((self.rng.rand(*shape) * 2 - 1), self.sigma, mode="constant", cval=0) * self.alpha
            dy = gaussian_filter((self.rng.rand(*shape) * 2 - 1), self.sigma, mode="constant", cval=0) * self.alpha
            dx = gaussian_filter((self.rng.rand(*shape) * 2 - 1), self.sigma, mode="constant", cval=0) * self.alpha
            z, y, x = np.meshgrid(np.arange(shape[0]), np.arange(shape[1]), np.arange(shape[2]), indexing='ij')
            indices = np.reshape(z + dz, (-1, 1)), np.reshape(y + dy, (-1, 1)), np.reshape(x + dx, (-1, 1))
        elif inp.ndim == 3:
            shape = inp[0].shape
            if inp.shape[-2:] != target.shape[-2:]:
                raise NotImplementedError("ElasticTransform does not support differently-shaped targets!")
            dy = gaussian_filter((self.rng.rand(*shape) * 2 - 1), self.sigma, mode="constant", cval=0) * self.alpha
            dx = gaussian_filter((self.rng.rand(*shape) * 2 - 1), self.sigma, mode="constant", cval=0) * self.alpha
            y, x = np.meshgrid(np.arange(shape[0]), np.arange(shape[1]))
            indices = np.reshape(x + dx, (-1, 1)), np.reshape(y + dy, (-1, 1))
        else:
            raise ValueError("Input dimension not understood!")

        deformed_img = np.empty_like(inp)
        for c in channels:
            deformed_img[c] = map_coordinates(inp[c], indices, order=1).reshape(shape)

        if target is None:
            return deformed_img, target
        else:
            target_c = True  # True if the first dim of target is the number of channels
            if target.ndim == 4:  # (C, D, H, W)
                target_channels = target.shape[0]
                target_shape = target[0].shape
            elif target.ndim == 3:  # (C, H, W) or (D, H, W)
                if inp.ndim == 3:  # (C, H, W)
                    target_channels = target.shape[0]
                    target_shape = target[0].shape
                elif inp.ndim == 4:  # (D, H, W)
                    target_c = False
                    target_channels = 1
                    target_shape = target.shape
                else:
                    raise ValueError("Input dimension not understood!")
            else:
                raise ValueError("Target dimension not understood!")

            if self.target_discrete_ix is None:
                self.target_discrete_ix = [True for i in range(target_channels)]
            else:
                self.target_discrete_ix = [i in self.target_discrete_ix for i in range(target_channels)]

            deformed_target = np.empty_like(target)
            if target_c:
                for tc in range(target_channels):
                    target_order = 0 if self.target_discrete_ix[tc] is True else 1
                    deformed_target[tc] = map_coordinates(target[tc], indices, order=target_order).reshape(target_shape)
            else:
                target_order = 0 if self.target_discrete_ix[0] is True else 1
                deformed_target = map_coordinates(target, indices, order=target_order).reshape(target_shape)

            return deformed_img, deformed_target


class SqueezeTarget:
    """Squeeze a specified dimension in target tensors.

    (This is just needed as a workaround for the example neuro_data_cdhw data
    set, because its targets have a superfluous first dimension.)"""
    def __init__(self, dim: int):
        self.dim = dim

    def __call__(
            self,
            inp: np.ndarray,  # Returned without modifications
            target: np.ndarray,
    ) -> Tuple[np.ndarray, np.ndarray]:
        return inp, target.squeeze(axis=self.dim)


class RandomFlip:
    """Randomly flips spatial input and target dimensions respectively. Spatial
    dimensions are considered to occur last in the input/target shape and are
    flipped with probability p=0.5 (iid).

    Args:
        ndim_spatial: Number of spatial dimension in input, e.g.
            ``ndim_spatial=2`` for input shape (N, C, H, W)
    """
    def __init__(
            self,
            ndim_spatial: int = 2,
    ):
        self.randint = RandInt()
        self.ndim_spatial = ndim_spatial

    def __call__(
            self,
            inp: np.ndarray,
            target: Optional[np.ndarray] = None
    ) -> Tuple[np.ndarray, np.ndarray]:
        # TODO: np.flip now supports multi-dimensional flipping as of numpy 1.15
        #       So we can rewrite this with np.flip to make it more readable.
        flip_dims = self.randint(self.ndim_spatial)
        # flip all images at once
        slices_inp = tuple(
            [slice(None, None, 1) for _ in range(len(inp.shape) - self.ndim_spatial)] +
            [slice(None, None, (-1)**flip_d) for flip_d in flip_dims]
        )
        inp_flipped = inp[slices_inp].copy()
        if target is not None:
            slices_target = tuple(
                [slice(None, None, 1) for _ in range(len(target.shape) - self.ndim_spatial)] +
                [slice(None, None, (-1)**flip_d) for flip_d in flip_dims]
            )
            target_flipped = target[slices_target].copy()
        else:
            target_flipped = None
        return inp_flipped, target_flipped


# TODO: Functional API (transforms.functional).
#       The current object-oriented interface should be rewritten as a wrapper
#       for the functional API (see implementation in torchvision).

# TODO: Extract a non-random version from each random transform.
#       E.g. RandomGammaCorrection should wrap GammaCorrection, which takes
#       the actual gamma value as an argument instead of a parametrization
#       of the random distribution from which gamma is sampled.<|MERGE_RESOLUTION|>--- conflicted
+++ resolved
@@ -324,12 +324,8 @@
         prob: probability (between 0 and 1) with which to perform this
             augmentation. The input is returned unmodified with a probability
             of ``1 - prob``.
-<<<<<<< HEAD
-        rng: Optional random state for deterministic execution.
         aniso_factor: a tuple or an array to apply the anisotropy, must
             match the dimension of the input.
-=======
->>>>>>> 0d8288ce
     """
 
     def __init__(
@@ -337,25 +333,16 @@
             distsigma: float = 1,
             channels: Optional[Sequence[int]] = None,
             prob: float = 1.0,
-<<<<<<< HEAD
-            rng: Optional[np.random.RandomState] = None,
             aniso_factor: Optional = None,
-=======
->>>>>>> 0d8288ce
     ):
         if not channels:  # Support empty sequences as an alias for None
             channels = None
         self.channels = channels
         self.prob = prob
-<<<<<<< HEAD
-        self.rng = np.random.RandomState() if rng is None else rng
-        self.gaussian_std = HalfNormal(sigma=distsigma, rng=rng)
+        self.gaussian_std = HalfNormal(sigma=distsigma)
         if aniso_factor is None or aniso_factor == 1:
             aniso_factor = np.array([1, 1, 1])
         self.aniso_factor = aniso_factor
-=======
-        self.noise_generator = Normal(mean=0, sigma=sigma)
->>>>>>> 0d8288ce
 
     def __call__(
             self,
@@ -440,7 +427,7 @@
         self.channels = channels
         self.prob = prob
         self.rng = np.random.RandomState() if rng is None else rng
-        self.noise_generator = Normal(mean=0, sigma=sigma, rng=rng)
+        self.noise_generator = Normal(mean=0, sigma=sigma)
 
     def __call__(
             self,
@@ -512,7 +499,6 @@
             sigma: Sigma parameter of the gaussian distribution from which
                 the local displacements are drawn.
             alpha: Factor by which all random displacements are multiplied.
-            rng: Optional random state for deterministic execution
             channels: If ``channels`` is ``None``, the change is applied to
                 all channels of the input tensor.
                 If ``channels`` is a ``Sequence[int]``, change is only applied
@@ -541,7 +527,6 @@
             alpha: float = 10,
             channels: Optional[Sequence[int]] = None,
             prob: float = 0.25,
-            rng: Optional[np.random.RandomState] = None,
             target_discrete_ix: Optional[list]= None,
 
     ):
@@ -549,7 +534,6 @@
         self.alpha = alpha
         self.channels = channels
         self.prob = prob
-        self.rng = np.random.RandomState() if rng is None else rng
         self.target_discrete_ix = target_discrete_ix
 
     def __call__(
@@ -558,7 +542,7 @@
             target: Optional[np.ndarray] = None
 
     ) -> Tuple[np.ndarray, Optional[np.ndarray]]:
-        if self.rng.rand() > self.prob:
+        if np.random.rand() > self.prob:
             return inp, target
 
         channels = range(inp.shape[0]) if self.channels is None else self.channels
@@ -568,17 +552,17 @@
             shape = inp[0].shape
             if inp.shape[-3:] != target.shape[-3:]:
                 raise NotImplementedError("ElasticTransform does not support differently-shaped targets!")
-            dz = gaussian_filter((self.rng.rand(*shape) * 2 - 1), self.sigma, mode="constant", cval=0) * self.alpha
-            dy = gaussian_filter((self.rng.rand(*shape) * 2 - 1), self.sigma, mode="constant", cval=0) * self.alpha
-            dx = gaussian_filter((self.rng.rand(*shape) * 2 - 1), self.sigma, mode="constant", cval=0) * self.alpha
+            dz = gaussian_filter((np.random.rand(*shape) * 2 - 1), self.sigma, mode="constant", cval=0) * self.alpha
+            dy = gaussian_filter((np.random.rand(*shape) * 2 - 1), self.sigma, mode="constant", cval=0) * self.alpha
+            dx = gaussian_filter((np.random.rand(*shape) * 2 - 1), self.sigma, mode="constant", cval=0) * self.alpha
             z, y, x = np.meshgrid(np.arange(shape[0]), np.arange(shape[1]), np.arange(shape[2]), indexing='ij')
             indices = np.reshape(z + dz, (-1, 1)), np.reshape(y + dy, (-1, 1)), np.reshape(x + dx, (-1, 1))
         elif inp.ndim == 3:
             shape = inp[0].shape
             if inp.shape[-2:] != target.shape[-2:]:
                 raise NotImplementedError("ElasticTransform does not support differently-shaped targets!")
-            dy = gaussian_filter((self.rng.rand(*shape) * 2 - 1), self.sigma, mode="constant", cval=0) * self.alpha
-            dx = gaussian_filter((self.rng.rand(*shape) * 2 - 1), self.sigma, mode="constant", cval=0) * self.alpha
+            dy = gaussian_filter((np.random.rand(*shape) * 2 - 1), self.sigma, mode="constant", cval=0) * self.alpha
+            dx = gaussian_filter((np.random.rand(*shape) * 2 - 1), self.sigma, mode="constant", cval=0) * self.alpha
             y, x = np.meshgrid(np.arange(shape[0]), np.arange(shape[1]))
             indices = np.reshape(x + dx, (-1, 1)), np.reshape(y + dy, (-1, 1))
         else:

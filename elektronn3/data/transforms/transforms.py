# ELEKTRONN3 - Neural Network Toolkit
#
# Copyright (c) 2017 - now
# Max Planck Institute of Neurobiology, Munich, Germany
# Authors: Martin Drawitsch

"""
Transformations (data augmentation, normalization etc.) for semantic segmantation.

Important note: The transformations here have a similar interface to
torchvision.transforms, but there are two key differences:

1. They all map (inp, target) pairs to (transformed_inp, transformed_target)
  pairs instead of just inp to transformed_inp. Most transforms don't change the target, though.
2. They exclusively operate on numpy.ndarray data instead of PIL or torch.Tensor data.
"""

from typing import Sequence, Tuple, Optional, Dict, Any, Callable, Union

import numpy as np
import skimage.exposure

from elektronn3.data.transforms import random_blurring
from elektronn3.data.transforms.random import Normal, HalfNormal, RandInt

Transform = Callable[[np.ndarray, np.ndarray], Tuple[np.ndarray, np.ndarray]]


class _DropSample(Exception):
    """Sample will be dropped and won't be fed into a DataLoader"""
    pass


class Identity:
    def __call__(self, inp, target):
        return inp, target


class Compose:
    """Composes several transforms together.

    Args:
        transforms (list of ``Transform`` objects): list of transforms to compose.


    Example:
        >>> Compose([
        >>>     Normalize(mean=(155.291411,), std=(41.812504,)),
        >>> ])
    """

    def __init__(self, transforms: Sequence[Transform]):
        self.transforms = transforms

    def __call__(self, inp, target):
        for t in self.transforms:
            inp, target = t(inp, target)
        return inp, target

    def __repr__(self):
        format_string = self.__class__.__name__ + '('
        for t in self.transforms:
            format_string += '\n    {0}'.format(t)
        format_string += '\n)'
        return format_string


class Lambda:
    """Wraps a function of the form f(x, y) = (x', y') into a transform.

    Args:
        func: A function that takes two arrays and returns a
            tuple of two arrays.

    Example:
        >>> # Multiplies inputs (x) by 255, leaves target (y) unchanged
        >>> t = Lambda(lambda x, y: (x * 255, y))

        >>> # You can also pass regular Python functions to Lambda
        >>> def flatten(x, y):
        >>>     return x.reshape(-1), y.reshape(-1)
        >>> t = Lambda(flatten)
    """
    def __init__(
            self,
            func: Callable[[np.ndarray, np.ndarray], Tuple[np.ndarray, np.ndarray]]
    ):
        self.func = func

    def __call__(
            self,
            inp: np.ndarray,
            target: np.ndarray
    ) -> Tuple[np.ndarray, np.ndarray]:
        return self.func(inp, target)


class DropIfTooMuchBG:
    """Filter transform that skips a sample if the background class is too
    dominant in the target."""
    def __init__(self, bg_id=0, threshold=0.9):
        self.bg_id = bg_id
        self.threshold = threshold

    def __call__(
            self,
            inp: np.ndarray,
            target: np.ndarray
    ) -> Tuple[np.ndarray, np.ndarray]:
        if np.sum(target == self.bg_id) / target.size > self.threshold:
            raise _DropSample
        return inp, target  # Return inp, target unmodified


class SmoothOneHotTarget:
    """Converts target tensors to one-hot encoding, with optional label smoothing.

    Args:
        num_classes: Number of classes (C) in the data set.
        smooth_eps: Label smoothing strength. If ``smooth_eps=0`` (default), no
            smoothing is applied and regular one-hot tensors are returned.
            See section 7 of https://arxiv.org/abs/1512.00567
    """
    # TODO: Add example to docstring
    def __init__(self, num_classes: int, smooth_eps: float = 0.):
        assert 0 <= smooth_eps < 0.5
        self.num_classes = num_classes
        self.smooth_eps = smooth_eps

    def __call__(
            self,
            inp: np.ndarray,  # returned without modifications
            target: np.ndarray
    ) -> Tuple[np.ndarray, np.ndarray]:
        if self.smooth_eps == 0.:
            eye = np.eye(self.num_classes)
        else:
            # Create a "soft" eye where  0 is replaced by smooth_eps and 1 by (1 - smooth_eps)
            eye = np.full((self.num_classes, self.num_classes), self.smooth_eps)
            np.fill_diagonal(eye, 1. - self.smooth_eps)
        onehot = np.moveaxis(eye[target], -1, 0)
        assert np.all(onehot.argmax(0) == target)
        return inp, onehot


class Normalize:
    """Normalizes inputs with supplied per-channel means and stds.

    Args:
        mean: Global mean value(s) of the inputs. Can either be a sequence
            of float values where each value corresponds to a channel
            or a single float value (only for single-channel data).
        std: Global standard deviation value(s) of the inputs. Can either
            be a sequence of float values where each value corresponds to a
            channel or a single float value (only for single-channel data).
    """
    def __init__(
            self,
            mean: Union[Sequence[float], float],
            std: Union[Sequence[float], float]
    ):
        self.mean = np.array(mean)
        self.std = np.array(std)
        # Unsqueeze first dimensions if mean and scalar are passed as scalars
        if self.mean.ndim == 0:
            self.mean = self.mean[None]
        if self.std.ndim == 0:
            self.std = self.std[None]

    def __call__(
            self,
            inp: np.ndarray,
            target: Optional[np.ndarray] = None  # returned without modifications
            # TODO: fast in-place version
    ) -> Tuple[np.ndarray, np.ndarray]:
        normalized = np.empty_like(inp)
        if not inp.shape[0] == self.mean.shape[0] == self.std.shape[0]:
            raise ValueError('mean and std must have the same length as the C '
                             'axis (number of channels) of the input.')
        for c in range(inp.shape[0]):
            normalized[c] = (inp[c] - self.mean[c]) / self.std[c]
        return normalized, target


# TODO: Per-channel gamma_std, infer channels from gamma_std shape? Same with AdditiveGaussianNoise
# TODO: Sample from a more suitable distribution. Due to clipping to gamma_min,
#       there is currently a strong bias towards this value.
class RandomGammaCorrection:
    """Applies random gamma correction to the input.

    Args:
        gamma_std: standard deviation of the gamma value.
        channels: If ``channels`` is ``None``, the change is applied to
            all channels of the input tensor.
            If ``channels`` is a ``Sequence[int]``, change is only applied
            to the specified channels.
        prob: probability (between 0 and 1) with which to perform this
            augmentation. The input is returned unmodified with a probability
            of ``1 - prob``.
    """
    def __init__(
            self,
            gamma_std: float = 0.5,
            gamma_min: float = 0.25,  # Prevent gamma <= 0 (0 causes zero division)
            channels: Optional[Sequence[int]] = None,
            prob: float = 1.0,
    ):
        if not channels:  # Support empty sequences as an alias for None
            channels = None
        self.channels = channels
        self.prob = prob
        self.gamma_generator = Normal(
            mean=1.0, sigma=gamma_std, bounds=(gamma_min, np.inf)
        )

    def __call__(
            self,
            inp: np.ndarray,
            target: Optional[np.ndarray] = None  # returned without modifications
            # TODO: fast in-place version
    ) -> Tuple[np.ndarray, np.ndarray]:
        if np.random.rand() > self.prob:
            return inp, target
        channels = range(inp.shape[0]) if self.channels is None else self.channels
        gcorr = np.empty_like(inp)
        for c in channels:
            gamma = self.gamma_generator()
            # adjust_gamma() requires inputs in the (0, 1) range, so the
            #  image intensity values are rescaled to (0, 1) and after
            #  applying gamma correction they are rescaled back to the original
            #  intensity range.
            orig_intensity_range = inp[c].min(), inp[c].max()
            rescaled = skimage.exposure.rescale_intensity(inp[c], out_range=(0, 1))
            gcorr01c = skimage.exposure.adjust_gamma(rescaled, gamma)  # still in (0, 1) range
            # Rescale to original (normalized) intensity range
            gcorr[c] = skimage.exposure.rescale_intensity(gcorr01c, out_range=orig_intensity_range)

        return gcorr, target


# TODO: The current necessity of intensity rescaling for normalized
#       (zero mean, unit std) inputs is really uncool. Can we circumvent this?
class RandomGrayAugment:
    r"""Performs gray value augmentations in the same way as ELEKTRONN2's
    ``greyAugment()`` function, but with additional support for inputs
    outside of the :math:`[0, 1]` intensity value range. Targets are not
    modified.

    This augmentation method randomly selects the values ``alpha``, ``beta``
    and ``gamma`` within *sensible* ranges and subsequently performs:

    - Temporarily rescaling image intensities to the :math:`[0, 1]` range
      (necessary for gamma correction).
    - Linear intensity scaling (contrast) by multiplying the input with
      :math:`\alpha = 1 + 0.3r`, where :math:`r \in \mathcal{U}[-0.5, 0.5]`.
      Value range: :math:`\alpha \in [0.85, 1.15]`.
    - Adding a constant value :math:`\beta = 0.3r`, where
      :math:`r \in \mathcal{U}[-0.5, 0.5]`.
      Value range: :math:`\beta \in [-0.15, 0.15]`.
    - Gamma correction with :math:`\gamma = 2^r`, where
      :math:`r \in \mathcal{U}[-1, 1]`.
    - Clipping all image intensity values to the range :math:`[0, 1]`.
    - Re-rescaling intensities back to the original input value range.
    """
    def __init__(
            self,
            channels: Optional[Sequence[int]] = None,
            prob: float = 1.0,
    ):
        if not channels:  # Support empty sequences as an alias for None
            channels = None
        self.channels = channels
        self.prob = prob

    def __call__(
            self,
            inp: np.ndarray,
            target: Optional[np.ndarray] = None  # returned without modifications
            # TODO: fast in-place version
    ) -> Tuple[np.ndarray, np.ndarray]:
        if np.random.rand() > self.prob:
            return inp, target

        channels = range(inp.shape[0]) if self.channels is None else self.channels

        nc = len(channels)
        aug = inp.copy()  # Copy so we don't overwrite inp

        # The calculations below have to be performed on inputs that have a
        #  value range of (0, 1), so they have to be rescaled.
        #  The augmented image will be re-rescaled to the original input value
        #  range at the end of the function.
        orig_intensity_ranges = [(inp[c].min(), inp[c].max()) for c in channels]
        for c in channels:  # TODO: Can we vectorize this?
            aug[c] = skimage.exposure.rescale_intensity(inp[c], out_range=(0, 1))

        alpha = 1 + (np.random.rand(nc) - 0.5) * 0.3  # ~ contrast
        beta = (np.random.rand(nc) - 0.5) * 0.3  # Mediates whether values are clipped for shadows or lights
        gamma = 2.0 ** (np.random.rand(nc) * 2 - 1)  # Sample from [0.5, 2]

        aug[channels] = aug[channels] * alpha[:, None, None] + beta[:, None, None]
        aug[channels] = np.clip(aug[channels], 0, 1)
        aug[channels] = aug[channels] ** gamma[:, None, None]

        for c in channels:  # Rescale to original (normalized) intensity range
            aug[c] = skimage.exposure.rescale_intensity(aug[c], out_range=orig_intensity_ranges[c])

        return aug, target


# TODO: [Random]GaussianBlur


class AdditiveGaussianNoise:
    """Adds random gaussian noise to the input.

    Args:
        sigma: Sigma parameter of the gaussian distribution to draw from
        channels: If ``channels`` is ``None``, the noise is applied to
            all channels of the input tensor.
            If ``channels`` is a ``Sequence[int]``, noise is only applied
            to the specified channels.
        prob: probability (between 0 and 1) with which to perform this
            augmentation. The input is returned unmodified with a probability
            of ``1 - prob``.
    """
    def __init__(
            self,
            sigma: float = 0.1,
            channels: Optional[Sequence[int]] = None,
            prob: float = 1.0,
    ):
        if not channels:  # Support empty sequences as an alias for None
            channels = None
        self.channels = channels
        self.prob = prob
        self.noise_generator = Normal(mean=0, sigma=sigma)

    def __call__(
            self,
            inp: np.ndarray,
            target: Optional[np.ndarray] = None  # returned without modifications
            # TODO: fast in-place version
    ) -> Tuple[np.ndarray, np.ndarray]:
        if np.random.rand() > self.prob:
            return inp, target
        noise = np.empty_like(inp)
        channels = range(inp.shape[0]) if self.channels is None else self.channels
        for c in channels:
            noise[c] = self.noise_generator(shape=inp[c].shape)
        noisy_inp = inp + noise
        return noisy_inp, target


class RandomBlurring:  # Warning: This operates in-place!

    _default_scheduler = random_blurring.ScalarScheduler(
        value=0.1,
        max_value=0.5,
        growth_type="lin",
        interval=500000,
        steps_per_report=1000
    )
    _default_config = {
        "probability": 0.5,
        "threshold": _default_scheduler,
        "lower_lim_region_size": [3, 6, 6],
        "upper_lim_region_size": [8, 16, 16],
        "verbose": False,
    }

    def __init__(
            self,
            config: Dict[str, Any],
            patch_shape: Optional[Sequence[int]] = None
    ):
        self.config = {**self._default_config, **config}
        # TODO: support random state
        if patch_shape is not None:
            random_blurring.check_random_data_blurring_config(patch_shape, **config)

    def __call__(
            self,
            inp: np.ndarray,
            target: Optional[np.ndarray] = None  # returned without modifications
    ) -> Tuple[np.ndarray, np.ndarray]:
        # In-place, overwrites inp!
        assert inp.ndim == 4, 'Currently only (C, D, H, W) inputs are supported.'
        random_blurring.apply_random_blurring(inp_sample=inp, **self.config)
        return inp, target


class RandomCrop:
    def __init__(self, size: Sequence[int]):
        # TODO: support random state
        self.size = np.array(size)

    def __call__(
            self,
            inp: np.ndarray,
            target: Optional[np.ndarray] = None  # returned without modifications
    ) -> Tuple[np.ndarray, np.ndarray]:
        ndim_spatial = len(self.size)  # Number of spatial axes E.g. 3 for (C,D,H.W)
        img_shape = inp.shape[-ndim_spatial:]
        # Number of nonspatial axes (like the C axis). Usually this is one
        ndim_nonspatial = inp.ndim - ndim_spatial
        # Calculate the "lower" corner coordinate of the slice
        coords_lo = np.array([
            np.random.randint(0, img_shape[i] - self.size[i] + 1)
            for i in range(ndim_spatial)
        ])
        coords_hi = coords_lo + self.size  # Upper ("high") corner coordinate.
        # Calculate necessary slice indices for reading the file
        nonspatial_slice = [  # Slicing all available content in these dims.
            slice(0, inp.shape[i]) for i in range(ndim_nonspatial)
        ]
        spatial_slice = [  # Slice only the content within the coordinate bounds
            slice(coords_lo[i], coords_hi[i]) for i in range(ndim_spatial)
        ]
        full_slice = tuple(nonspatial_slice + spatial_slice)
        inp_cropped = inp[full_slice]
        if target is None:
            return inp_cropped, target

        if target.ndim == inp.ndim - 1:  # inp: (C, [D,], H, W), target: ([D,], H, W)
            full_slice = full_slice[1:]  # Remove C axis from slice because target doesn't have it
        target_cropped = target[full_slice]
        return inp_cropped, target_cropped


class SqueezeTarget:
    """Squeeze a specified dimension in target tensors.

    (This is just needed as a workaround for the example neuro_data_cdhw data
    set, because its targets have a superfluous first dimension.)"""
    def __init__(self, dim: int):
        self.dim = dim

    def __call__(
            self,
            inp: np.ndarray,  # Returned without modifications
            target: np.ndarray,
    ) -> Tuple[np.ndarray, np.ndarray]:
        return inp, target.squeeze(axis=self.dim)


class RandomFlip:
    """Randomly flips spatial input and target dimensions respectively. Spatial
    dimensions are considered to occur last in the input/target shape and are
    flipped with probability p=0.5 (iid).

    Args:
        ndim_spatial: Number of spatial dimension in input, e.g.
            ``ndim_spatial=2`` for input shape (N, C, H, W)
    """
    def __init__(
            self,
            ndim_spatial: int = 2,
    ):
<<<<<<< HEAD
        self.randint = RandInt()
=======
        self.randint = RandInt(rng=rng)
>>>>>>> f61a9a47
        self.ndim_spatial = ndim_spatial

    def __call__(
            self,
            inp: np.ndarray,
            target: Optional[np.ndarray] = None
    ) -> Tuple[np.ndarray, np.ndarray]:
<<<<<<< HEAD
        # TODO: np.flip now supports multi-dimensional flipping as of numpy 1.15
        #       So we can rewrite this with np.flip to make it more readable.
=======
>>>>>>> f61a9a47
        flip_dims = self.randint(self.ndim_spatial)
        # flip all images at once
        slices_inp = tuple(
            [slice(None, None, 1) for _ in range(len(inp.shape) - self.ndim_spatial)] +
            [slice(None, None, (-1)**flip_d) for flip_d in flip_dims]
        )
        inp_flipped = inp[slices_inp].copy()
        if target is not None:
            slices_target = tuple(
                [slice(None, None, 1) for _ in range(len(target.shape) - self.ndim_spatial)] +
                [slice(None, None, (-1)**flip_d) for flip_d in flip_dims]
            )
            target_flipped = target[slices_target].copy()
        else:
            target_flipped = None
        return inp_flipped, target_flipped
<<<<<<< HEAD

=======
>>>>>>> f61a9a47


# TODO: Functional API (transforms.functional).
#       The current object-oriented interface should be rewritten as a wrapper
#       for the functional API (see implementation in torchvision).

# TODO: Extract a non-random version from each random transform.
#       E.g. RandomGammaCorrection should wrap GammaCorrection, which takes
#       the actual gamma value as an argument instead of a parametrization
#       of the random distribution from which gamma is sampled.<|MERGE_RESOLUTION|>--- conflicted
+++ resolved
@@ -457,11 +457,7 @@
             self,
             ndim_spatial: int = 2,
     ):
-<<<<<<< HEAD
         self.randint = RandInt()
-=======
-        self.randint = RandInt(rng=rng)
->>>>>>> f61a9a47
         self.ndim_spatial = ndim_spatial
 
     def __call__(
@@ -469,11 +465,8 @@
             inp: np.ndarray,
             target: Optional[np.ndarray] = None
     ) -> Tuple[np.ndarray, np.ndarray]:
-<<<<<<< HEAD
         # TODO: np.flip now supports multi-dimensional flipping as of numpy 1.15
         #       So we can rewrite this with np.flip to make it more readable.
-=======
->>>>>>> f61a9a47
         flip_dims = self.randint(self.ndim_spatial)
         # flip all images at once
         slices_inp = tuple(
@@ -490,10 +483,6 @@
         else:
             target_flipped = None
         return inp_flipped, target_flipped
-<<<<<<< HEAD
-
-=======
->>>>>>> f61a9a47
 
 
 # TODO: Functional API (transforms.functional).

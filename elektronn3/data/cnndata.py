# ELEKTRONN3 - Neural Network Toolkit
#
# Copyright (c) 2017 - now
# Max Planck Institute of Neurobiology, Munich, Germany
# Authors: Martin Drawitsch, Philipp Schubert

__all__ = ['PatchCreator', 'SimpleNeuroData2d']

import logging
import os
import sys
import time
import traceback
from os.path import expanduser
from typing import Tuple, Dict, Optional, Union, Sequence, Any, List, Callable

import h5py
import numpy as np
import torch
from torch.utils import data

from elektronn3.data import coord_transforms, transforms
from elektronn3.data.utils import slice_h5

logger = logging.getLogger('elektronn3log')


class PatchCreator(data.Dataset):
    """Dataset iterator class that creates 3D image patches from HDF5 files.

    It implements the PyTorch ``Dataset`` interface and is meant to be used
    with a PyTorch ``DataLoader`` (or the modified
    :py:class:`elektronn3.training.trainer.train_utils.DelayedDataLoader`, if it is
    used with :py:class:`elektronn3.training.trainer.Trainer``).

    The main idea of this class is to automate input and target patch creation
    for training convnets for semantic image segmentation. Patches are sliced
    from random locations in the supplied HDF5 files (``input_h5data``,
    ``target_h5data``).
    Optionally, the source coordinates from which patches
    are sliced are obtained by random warping with affine or perspective
    transformations for efficient augmentation and avoiding border artifacts
    (see ``warp_prob``, ``warp_kwargs``).
    Note that whereas other warping-based image augmentation systems usually
    warp images themselves, elektronn3 performs warping transformations on
    the **coordinates** from which image patches are sliced and obtains voxel
    values by interpolating between actual image voxels at the warped source
    locations (which are not confined to the original image's discrete
    coordinate grid).
    (TODO: A visualization would be very helpful here to make this more clear)
    For more information about this warping mechanism see
    :py:meth:`elektronn3.data.cnndata.warp_slice()`.

    Currently, only 3-dimensional image data sets are supported, but 2D
    support is also planned.

    Args:
        input_h5data: Sequence of ``(filename, hdf5_key)`` tuples, where
            each item specifies the filename and
            the HDF5 dataset key under which the input data is stored.
        target_h5data: Sequence of ``(filename, hdf5_key)`` tuples, where
            each item specifies the filename and
            the HDF5 dataset key under which the target data is stored.
        patch_shape: Desired spatial shape of the samples that the iterator
            delivers by slicing from the data set files.
            Since this determines the size of input samples that are fed
            into the neural network, this is a very important value to tune.
            Making it too large can result in slow training and excessive
            memory consumption, but if it is too small, it can hinder the
            perceptive ability of the neural network because the samples it
            "sees" get too small to extract meaningful features.
            Adequate values for ``patch_shape`` are highly dependent on the
            data set ("How large are typical ROIs? How large does an image
            patch need to be so you can understand the input?") and also
            depend on the neural network architecture to be used (If the
            effective receptive field of the network is small, larger patch
            sizes won't help much).
        offset: Shape of the offset by which each the targets are cropped
            on each side. This needs to be set if the outputs of the network
            you train with are smaller than its inputs.
            For example, if the spatial shape of your inputs is
            ``patch_shape=(48, 96, 96)`` the spatial shape of your outputs is
            ``out_shape=(32, 56, 56)``, you should set ``offset=(8, 20, 20)``,
            because ``offset = (patch_shape - out_shape) / 2`` should always
            hold true.
        cube_prios: List of per-cube priorities, where a higher priority
            means that it is more likely that a sample comes from this cube.
        aniso_factor: Depth-anisotropy factor of the data set. E.g.
            if your data set has half resolution in the depth dimension,
            set ``aniso_factor=2``. If all dimensions have the same
            resolution, set ``aniso_factor=1``.
        target_discrete_ix: List of target channels that contain discrete values.
            By default (``None``), every channel is is seen as discrete (this is
            generally the case for classification tasks).
            This information is used to decide what kind of interpolation should
            be used for reading target data:
            - discrete targets are obtained by nearest-neighbor interpolation
            - non-discrete (continuous) targets are linearly interpolated.
        target_dtype: dtype that target tensors should be cast to.
        train: Determines if samples come from training or validation
            data.
            If ``True``, training data is returned.
            If ``False``, validation data is returned.
        warp_prob: ratio of training samples that should be obtained using
            geometric warping augmentations.
        warp_kwargs: kwargs that are passed through to
            :py:meth:`elektronn3.data.coord_transforms.get_warped_slice()`.
            See the docs of this function for information on kwargs options.
            Can be empty.
        epoch_size: Determines the length (``__len__``) of the ``Dataset``
            iterator. ``epoch_size`` can be set to an arbitrary value and
            doesn't have any effect on the content of produced training
            samples. It is recommended to set it to a suitable value for
            one "training phase", so after each ``epoch_size`` batches,
            validation/logging/plotting are performed by the training loop
            that uses this data set (e.g.
            ``elektronn3.training.trainer.Trainer``).
        transform: Transformation function to be applied to ``(inp, target)``
            samples (for normalization, data augmentation etc.). The signature
            is always ``inp, target = transform(inp, target)``, where ``inp``
            and ``target`` both are ``numpy.ndarray``s.
            To combine multiple transforms, use
            :py:class:`elektronn3.data.transforms.Compose`.
            See :py:mod:`elektronn3.data.transforms`. for some implementations.
        num_classes: The total number of different target classes that exist
            in the data set. Setting this is optional, but some features might
            only work if this is specified.
        in_memory: If ``True``, all data set files are immediately loaded
            into host memory and are permanently kept there as numpy arrays.
            If this is disabled (default), file contents are always read from
            the HDF5 files to produce samples. (Note: This does not mean it's
            slower, because file contents are transparently cached by h5py,
            see http://docs.h5py.org/en/latest/high/file.html#chunk-cache).

    """
    def __init__(
            self,
            input_h5data: List[Tuple[str, str]],
            target_h5data: List[Tuple[str, str]],
            patch_shape: Sequence[int],
            offset: Sequence[int] = (0, 0, 0),
            cube_prios: Optional[Sequence[float]] = None,
            aniso_factor: int = 2,
            target_discrete_ix: Optional[List[int]] = None,
            target_dtype: np.dtype = np.int64,
            train: bool = True,
            warp_prob: Union[bool, float] = False,
            warp_kwargs: Optional[Dict[str, Any]] = None,
            epoch_size: int = 100,
            transform: Callable = transforms.Identity(),
            num_classes: Optional[int] = None,
            in_memory: bool = False,
    ):
        # Early checks
        if len(input_h5data) != len(target_h5data):
            raise ValueError("input_h5data and target_h5data must be lists of same length!")
        if not train:
            if warp_prob > 0:
                logger.warning(
                    'Augmentations should not be used on validation data.'
                )

        # batch properties
        self.train = train
        self.warp_prob = warp_prob
        self.warp_kwargs = warp_kwargs if warp_kwargs is not None else {}

        # general properties
        input_h5data = [(expanduser(fn), key) for (fn, key) in input_h5data]
        target_h5data = [(expanduser(fn), key) for (fn, key) in target_h5data]
        self.input_h5data = input_h5data
        self.target_h5data = target_h5data
        self.cube_prios = cube_prios
        self.aniso_factor = aniso_factor
        self.target_discrete_ix = target_discrete_ix
        self.epoch_size = epoch_size
        self._orig_epoch_size = epoch_size  # Store original epoch_size so it can be reset later.
        self.num_classes = num_classes
        self.in_memory = in_memory

        self.patch_shape = np.array(patch_shape, dtype=np.int)
        self.ndim = self.patch_shape.ndim
        self.offset = np.array(offset)
        self.target_patch_size = self.patch_shape - self.offset * 2
        self._target_dtype = target_dtype
        self.transform = transform

        # Setup internal stuff
        # TODO: Support custom rng for better reproducibility
        self.rng = np.random.RandomState(
            np.uint32((time.time() * 0.0001 - int(time.time() * 0.0001)) * 4294967295)
        )
        self.pid = os.getpid()

        # The following fields will be filled when reading data
        self.n_labelled_pixels = 0
        self.inputs = []
        self.targets = []
        self._sampling_weight = None

        self.load_data()  # Open dataset files

        self.n_successful_warp = 0
        self.n_failed_warp = 0
        self.n_read_failures = 0

    def __getitem__(self, index: int) -> Tuple[np.ndarray, np.ndarray]:
        # Note that the index is ignored. Samples are always random
        return self._get_random_sample()

    def _get_random_sample(self) -> Tuple[np.ndarray, np.ndarray]:
        #                                 np.float32, self._target_dtype
        # use index just as counter, subvolumes will be chosen randomly

        self._reseed()
        input_src, target_src = self._getcube()  # get cube randomly
        warp_prob = self.warp_prob
        while True:
            try:
                inp, target = self.warp_cut(input_src, target_src, warp_prob, self.warp_kwargs)
                target = target.astype(self._target_dtype)
            except coord_transforms.WarpingOOBError:
                # Temporarily set warp_prob to 1 to make sure that the next attempt
                #  will also try to use warping. Otherwise, self.warp_prob would not
                #  reflect the actual probability of a sample being obtained by warping.
                warp_prob = 1
                self.n_failed_warp += 1
                if self.n_failed_warp > 20 and self.n_failed_warp > 8 * self.n_successful_warp:
                    fail_ratio = self.n_failed_warp / (self.n_failed_warp + self.n_successful_warp)
                    fail_percentage = int(round(100 * fail_ratio))
                    # Note that this warning will be spammed once the conditions are met.
                    # Better than logging it once and risking that it stays unnoticed IMO.
                    logger.warning(
                        f'{fail_percentage}% of warping attempts are failing.\n'
                        'Consider lowering lowering warp_kwargs[\'warp_amount\']).'
                    )
                continue
            # TODO: Actually find out what's causing those.
            except OSError:
                if self.n_read_failures > self.n_successful_warp:
                    logger.error(
                        'Encountered more OSErrors than successful samples\n'
                        f'(Counted {self.n_read_failures} errors.)\n'
                        'There is probably something wrong with your HDF5 '
                        'files. Aborting...'
                    )
                    raise RuntimeError
                self.n_read_failures += 1
                traceback.print_exc()
                logger.warning(
                    '\nUnhandled OSError while reading data from HDF5 file.\n'
                    f'  input: {input_src.file.filename}\n'
                    f'  target: {target_src.file.filename}\n'
                    'Continuing with next sample. For details, see the '
                    'traceback above.\n'
                )
                continue
            self.n_successful_warp += 1
            try:
                inp, target = self.transform(inp, target)
            except transforms._DropSample:
                # A filter transform has chosen to drop this sample, so skip it
                logger.debug('Sample dropped.')
                continue
            break

        # inp, target are still numpy arrays here. Relying on auto-conversion to
        #  torch Tensors by the ``collate_fn`` of the ``DataLoader``.
        return inp, target

    def __len__(self) -> int:
        return self.epoch_size

    # TODO: Write a good __repr__(). The version below is completely outdated.
    # def __repr__(self) -> str:
    #     s = "{0:,d}-target Data Set with {1:,d} input channel(s):\n" + \
    #         "#train cubes: {2:,d} and #valid cubes: {3:,d}, {4:,d} labelled " + \
    #         "pixels."
    #     s = s.format(self.c_target, self.c_input, self._training_count,
    #                  self._valid_count, self.n_labelled_pixels)
    #     return s

    @property
    def warp_stats(self) -> str:
        return "Warp stats: successful: %i, failed %i, quota: %.1f" %(
            self.n_successful_warp, self.n_failed_warp,
            float(self.n_successful_warp)/(self.n_failed_warp+self.n_successful_warp))

    def _reseed(self) -> None:
        """Reseeds the rng if the process ID has changed!"""
        current_pid = os.getpid()
        if current_pid != self.pid:
            logger.debug(f'New worker process started (PID {current_pid})')
            self.pid = current_pid
            self.rng.seed(
                np.uint32((time.time()*0.0001 - int(time.time()*0.0001))*4294967295+self.pid)
            )

    def warp_cut(
            self,
            inp_src: h5py.Dataset,
            target_src: h5py.Dataset,
            warp_prob: Union[float, bool],
            warp_kwargs: Dict[str, Any]
    ) -> Tuple[np.ndarray, np.ndarray]:
        """
        (Wraps :py:meth:`elektronn3.data.coord_transforms.get_warped_slice()`)

        Cuts a warped slice out of the input and target arrays.
        The same random warping transformation is each applied to both input
        and target.

        Warping is randomly applied with the probability defined by the ``warp_prob``
        parameter (see below).

        Parameters
        ----------
        inp_src: h5py.Dataset
            Input image source (in HDF5)
        target_src: h5py.Dataset
            Target image source (in HDF5)
        warp_prob: float or bool
            False/True disable/enable warping completely.
            If ``warp_prob`` is a float, it is used as the ratio of inputs that
            should be warped.
            E.g. 0.5 means approx. every second call to this function actually
            applies warping to the image-target pair.
        warp_kwargs: dict
            kwargs that are passed through to
            :py:meth:`elektronn2.data.coord_transforms.get_warped_slice()`.
            Can be empty.

        Returns
        -------
        inp: np.ndarray
            (Warped) input image slice
        target_src: np.ndarray
            (Warped) target slice
        """
        if (warp_prob is True) or (warp_prob == 1):  # always warp
            do_warp = True
        elif 0 < warp_prob < 1:  # warp only a fraction of examples
            do_warp = True if (self.rng.rand() < warp_prob) else False
        else:  # never warp
            do_warp = False

        if not do_warp:
            warp_kwargs = dict(warp_kwargs)
            warp_kwargs['warp_amount'] = 0

        M = coord_transforms.get_warped_coord_transform(
            inp_src_shape=inp_src.shape,
            patch_shape=self.patch_shape,
            aniso_factor=self.aniso_factor,
            target_src_shape=target_src.shape,
            target_patch_shape=self.target_patch_size,
            rng=self.rng,
            **warp_kwargs
        )

        inp, target = coord_transforms.warp_slice(
            inp_src=inp_src,
            patch_shape=self.patch_shape,
            M=M,
            target_src=target_src,
            target_patch_shape=self.target_patch_size,
            target_discrete_ix=self.target_discrete_ix
        )

        return inp, target

    def _getcube(self) -> Tuple[h5py.Dataset, h5py.Dataset]:
        """
        Draw an example cube according to sampling weight on training data,
        or randomly on valid data
        """
        if self.train:
            p = self.rng.rand()
            i = np.flatnonzero(self._sampling_weight <= p)[-1]
            inp_source, target_source = self.inputs[i], self.targets[i]
        else:
            if len(self.inputs) == 0:
                raise ValueError("No validation set")

            # TODO: Sampling weight for validation data?
            i = self.rng.randint(0, len(self.inputs))
            inp_source, target_source = self.inputs[i], self.targets[i]

        return inp_source, target_source

    def load_data(self) -> None:
        inp_files, target_files = self.open_files()

        prios = []
        # Distribute Cubes into training and valid list
        for k, (inp, target) in enumerate(zip(inp_files, target_files)):
            self.inputs.append(inp)
            self.targets.append(target)
            # If no priorities are given: sample proportional to cube size
            prios.append(target.size)

        if self.cube_prios is None:
            prios = np.array(prios, dtype=np.float)
        else:  # If priorities are given: sample irrespective of cube size
            prios = np.array(self.cube_prios, dtype=np.float)

        # sample example i if: batch_prob[i] < p
        self._sampling_weight = np.hstack((0, np.cumsum(prios / prios.sum())))

    def check_files(self) -> None:  # TODO: Update for cdhw version
        """
        Check if all files are accessible.
        """
        notfound = False
        give_neuro_data_hint = False
        fullpaths = [f for f, _ in self.input_h5data] + \
                    [f for f, _ in self.target_h5data]
        for p in fullpaths:
            if not os.path.exists(p):
                print('{} not found.'.format(p))
                notfound = True
                if 'neuro_data_cdhw' in p:
                    give_neuro_data_hint = True
        if give_neuro_data_hint:
            print('\nIt looks like you are referencing the neuro_data_cdhw dataset.\n'
                  'To install the neuro_data_xzy dataset to the default location, run:\n'
                  '  $ wget https://github.com/ELEKTRONN/elektronn.github.io/releases/download/neuro_data_cdhw/neuro_data_cdhw.zip\n'
                  '  $ unzip neuro_data_cdhw.zip -d ~/neuro_data_cdhw')
        if notfound:
            print('\nPlease fetch the necessary dataset and/or '
                  'change the relevant file paths in the network config.')
            sys.stdout.flush()
            sys.exit(1)

    def open_files(self) -> Tuple[List[h5py.Dataset], List[h5py.Dataset]]:
        self.check_files()
        inp_h5sets, target_h5sets = [], []
        modestr = 'Training' if self.train else 'Validation'
        memstr = ' (in memory)' if self.in_memory else ''
        logger.info(f'\n{modestr} data set{memstr}:')
        for (inp_fname, inp_key), (target_fname, target_key) in zip(self.input_h5data, self.target_h5data):
            inp_h5 = h5py.File(inp_fname, 'r')[inp_key]#[:, 50:-50, 100:-100, 100:-100]
            target_h5 = h5py.File(target_fname, 'r')[target_key]
            if self.in_memory:
                inp_h5 = inp_h5.value
                target_h5 = target_h5.value

            logger.info(f'  input:       {inp_fname}[{inp_key}]: {inp_h5.shape} ({inp_h5.dtype})')
            logger.info(f'  with target: {target_fname}[{target_key}]: {target_h5.shape} ({target_h5.dtype})')
            inp_h5sets.append(inp_h5)
            target_h5sets.append(target_h5)
        print()

        return inp_h5sets, target_h5sets


def get_preview_batch(
        h5data: Tuple[str, str],
        preview_shape: Optional[Tuple[int, ...]] = None,
        transform: Callable = transforms.Identity(),
        in_memory: bool = False
) -> torch.Tensor:
    fname, key = h5data
    inp_h5 = h5py.File(fname, 'r')[key]
    if in_memory:
        inp_h5 = inp_h5.value
    dim = len(preview_shape)  # 2D or 3D
    inp_shape = np.array(inp_h5.shape[-dim:])
    if preview_shape is None:  # Slice everything
        inp_lo = np.zeros_like(inp_shape)
        inp_hi = inp_shape
    else:  # Slice only a preview_shape-sized region from the center of the input
        halfshape = np.array(preview_shape) // 2
        inp_center = inp_shape // 2
        inp_lo = inp_center - halfshape
        inp_hi = inp_center + halfshape
        if np.any(inp_center < halfshape):
            raise ValueError(
                'preview_shape is too big for shape of input source.'
                f'Requested {preview_shape}, but can only deliver {tuple(inp_shape)}.'
            )
    memstr = ' (in memory)' if in_memory else ''
    logger.info(f'\nPreview data{memstr}:')
    logger.info(f'  input:       {fname}[{key}]: {inp_h5.shape} ({inp_h5.dtype})\n')
    inp_np = slice_h5(inp_h5, inp_lo, inp_hi, prepend_empty_axis=True)
    if inp_np.ndim == dim + 1:  # Should be dim + 2 for (N, C) dims
        inp_np = inp_np[:, None]  # Add missing C dim
    inp_np, _ = transform(inp_np, None)
    inp = torch.from_numpy(inp_np)
    return inp


class SimpleNeuroData2d(data.Dataset):
    """ 2D Dataset class for neuro_data_cdhw, reading from a single HDF5 file.

    Delivers 2D image slices from the (H, W) plane at given D indices.
    Not scalable, keeps everything in memory.
    This is just a minimalistic proof of concept.
    """

    def __init__(
            self,
            inp_path=None,
            target_path=None,
            train=True,
            inp_key='raw',
            target_key='lab',
            # offset=(0, 0, 0),
            pool=(1, 1, 1),
            transform: Callable = transforms.Identity(),
            num_classes: Optional[int] = None,
    ):
        super().__init__()
        self.transform = transform
        self.num_classes = num_classes
        cube_id = 0 if train else 2
        if inp_path is None:
            inp_path = expanduser(f'~/neuro_data_cdhw/raw_{cube_id}.h5')
        if target_path is None:
            target_path = expanduser(f'~/neuro_data_cdhw/barrier_int16_{cube_id}.h5')
        self.inp_file = h5py.File(os.path.expanduser(inp_path), 'r')
        self.target_file = h5py.File(os.path.expanduser(target_path), 'r')
        self.inp = self.inp_file[inp_key].value.astype(np.float32)
        self.target = self.target_file[target_key].value.astype(np.int64)
        self.target = self.target[0]  # Squeeze superfluous first dimension
        self.target = self.target[::pool[0], ::pool[1], ::pool[2]]  # Handle pooling (dirty hack TODO)

        # Cut inp and target to same size
        inp_shape = np.array(self.inp.shape[1:])
        target_shape = np.array(self.target.shape)
        diff = inp_shape - target_shape
        offset = diff // 2  # offset from image boundaries

        self.inp = self.inp[
            :,
            offset[0]: inp_shape[0] - offset[0],
            offset[1]: inp_shape[1] - offset[1],
            offset[2]: inp_shape[2] - offset[2],
        ]

        self.close_files()  # Using file contents from memory -> no need to keep the file open.

    def __getitem__(self, index):
        # Get z slices
        inp = self.inp[:, index]
        target = self.target[index]
        inp, target = self.transform(inp, target)
        return inp, target

    def __len__(self):
        return self.target.shape[0]

    def close_files(self):
        self.inp_file.close()
        self.target_file.close()
<<<<<<< HEAD


=======
>>>>>>> 19fa4417
<|MERGE_RESOLUTION|>--- conflicted
+++ resolved
@@ -553,8 +553,3 @@
     def close_files(self):
         self.inp_file.close()
         self.target_file.close()
-<<<<<<< HEAD
-
-
-=======
->>>>>>> 19fa4417

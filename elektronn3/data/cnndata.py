--- conflicted
+++ resolved
@@ -27,17 +27,6 @@
 
 
 class PatchCreator(data.Dataset):
-<<<<<<< HEAD
-    def __init__(self, input_path=None, target_path=None,
-                 input_h5data=None, target_h5data=None, cube_prios=None, valid_cube_indices=None,
-                 border_mode='crop', aniso_factor=2, target_vec_ix=None,
-                 target_discrete_ix=None, mean=None, std=None, normalize=True,
-                 source='train', patch_shape=None, preview_shape=None,
-                 grey_augment_channels=None, warp=False, warp_args=None,
-                 ignore_thresh=False, force_dense=False, class_weights=False,
-                 epoch_size=100, eager_init=True, cuda_enabled='auto',
-                 random_blurring_config=None):
-=======
     """Dataset iterator class that creates 3D image patches from HDF5 files.
 
     It implements the PyTorch ``Dataset`` interface and is meant to be used
@@ -130,6 +119,7 @@
             :py:meth:`elektronn3.data.transformations.get_warped_slice()`.
             See the docs of this function for information on kwargs options.
             Can be empty.
+        random_blurring_config:
         class_weights: If ``True``, target class weights (for the loss
             function) are calculated on the available training targets
             when the class is instantiated.
@@ -171,12 +161,12 @@
             grey_augment_channels: Optional[Sequence[int]] = None,
             warp: Union[bool, float] = False,
             warp_kwargs: Optional[Dict[str, Any]] = None,
+            random_blurring_config: Optional[Dict[str, Any]] = None,
             class_weights: bool = False,
             epoch_size: int = 100,
             eager_init: bool = True,
             squeeze_target: bool = False,
     ):
->>>>>>> a423e460
         assert (input_path and target_path and input_h5data and target_h5data)
         if len(input_h5data)!=len(target_h5data):
             raise ValueError("input_h5data and target_h5data must be lists of same length!")
@@ -284,17 +274,12 @@
         else:
             self.class_weights = None
 
-<<<<<<< HEAD
         self.random_blurring_config = random_blurring_config
         if self.random_blurring_config:
-            check_random_data_blurring_config(patch_shape,
-                                              **self.random_blurring_config)
-
-    def __getitem__(self, index):
-=======
+            check_random_data_blurring_config(patch_shape, **self.random_blurring_config)
+
     def __getitem__(self, index: int) -> Tuple[np.ndarray, np.ndarray]:
         #                                      np.float32, self._target_dtype
->>>>>>> a423e460
         # use index just as counter, subvolumes will be chosen randomly
 
         if self.grey_augment_channels is None:

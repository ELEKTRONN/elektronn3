# ELEKTRONN3 - Neural Network Toolkit
#
# Copyright (c) 2017 - now
# Max Planck Institute of Neurobiology, Munich, Germany
# Authors: Martin Drawitsch, Philipp Schubert

__all__ = ['PatchCreator', 'SimpleNeuroData2d']

import logging
import os
import sys
import time
import traceback
from os.path import expanduser
from typing import Tuple, Dict, Optional, Union, Sequence, Any, List, Callable

import h5py
import numpy as np
import torch
from torch.utils import data

from elektronn3.data import transformations, transforms  # TODO: Rename transformations module
from elektronn3.data.utils import slice_h5
from elektronn3.data.random_blurring import check_random_data_blurring_config
from elektronn3.data.random_blurring import apply_random_blurring

logger = logging.getLogger('elektronn3log')


class PatchCreator(data.Dataset):
    """Dataset iterator class that creates 3D image patches from HDF5 files.

    It implements the PyTorch ``Dataset`` interface and is meant to be used
    with a PyTorch ``DataLoader`` (or the modified
    :py:class:`elektronn3.training.trainer.train_utils.DelayedDataLoader``, if it is
    used with :py:class:`elektronn3.training.trainer.Trainer``).

    The main idea of this class is to automate input and target patch creation
    for training convnets for semantic image segmentation. Patches are sliced
    from random locations in the supplied HDF5 files (``input_h5data``,
    ``target_h5data``).
    Optionally, the source coordinates from which patches
    are sliced are obtained by random warping with affine or perspective
    transformations for efficient augmentation and avoiding border artifacts
    (see ``warp``, ``warp_kwargs``).
    Note that whereas other warping-based image augmentation systems usually
    warp images themselves, elektronn3 performs warping transformations on
    the **coordinates** from which image patches are sliced and obtains voxel
    values by interpolating between actual image voxels at the warped source
    locations (which are not confined to the original image's discrete
    coordinate grid).
    (TODO: A visualization would be very helpful here to make this more clear)
    For more information about this warping mechanism see
    :py:meth:`elektronn3.data.cnndata.warp_slice()`.

    Currently, only 3-dimensional image data sets are supported, but 2D
    support is also planned.

    Args:
        input_h5data: Sequence of ``(filename, hdf5_key)`` tuples, where
            each item specifies the filename and
            the HDF5 dataset key under which the input data is stored.
        target_h5data: Sequence of ``(filename, hdf5_key)`` tuples, where
            each item specifies the filename and
            the HDF5 dataset key under which the target data is stored.
        patch_shape: Desired spatial shape of the samples that the iterator
            delivers by slicing from the data set files.
            Since this determines the size of input samples that are fed
            into the neural network, this is a very important value to tune.
            Making it too large can result in slow training and excessive
            memory consumption, but if it is too small, it can hinder the
            perceptive ability of the neural network because the samples it
            "sees" get too small to extract meaningful features.
            Adequate values for ``patch_shape`` are highly dependent on the
            data set ("How large are typical ROIs? How large does an image
            patch need to be so you can understand the input?") and also
            depend on the neural network architecture to be used (If the
            effective receptive field of the network is small, larger patch
            sizes won't help much).
        cube_prios: List of per-cube priorities, where a higher priority
            means that it is more likely that a sample comes from this cube.
        aniso_factor: Depth-anisotropy factor of the data set. E.g.
            if your data set has half resolution in the depth dimension,
            set ``aniso_factor=2``. If all dimensions have the same
            resolution, set ``aniso_factor=1``.
        target_discrete_ix: List of target channels that contain discrete values.
            By default (``None``), every channel is is seen as discrete (this is
            generally the case for classification tasks).
            This information is used to decide what kind of interpolation should
            be used for reading target data:
            - discrete targets are obtained by nearest-neighbor interpolation
            - non-discrete (continuous) targets are linearly interpolated.
        train: Determines if samples come from training or validation
            data.
            If ``True``, training data is returned.
            If ``False``, validation data is returned.
        preview_shape: Desired spatial shape of the dedicated preview batch.
            The preview batch is obtained by slicing a patch of this
            shape out of the center of the preview cube.
            If it is ``None`` (default), preview batch functionality will be
            disabled.
        warp: ratio of training samples that should be obtained using
            geometric warping augmentations.
        warp_kwargs: kwargs that are passed through to
            :py:meth:`elektronn3.data.transformations.get_warped_slice()`.
            See the docs of this function for information on kwargs options.
            Can be empty.
<<<<<<< HEAD
        class_weights: If ``True``, target class weights (for the loss
            function) are calculated on the available training targets
            when the class is instantiated.
=======
        random_blurring_config:
>>>>>>> e6064026
        epoch_size: Determines the length (``__len__``) of the ``Dataset``
            iterator. ``epoch_size`` can be set to an arbitrary value and
            doesn't have any effect on the content of produced training
            samples. It is recommended to set it to a suitable value for
            one "training phase", so after each ``epoch_size`` batches,
            validation/logging/plotting are performed by the training loop
            that uses this data set (e.g.
            ``elektronn3.training.trainer.Trainer``).
        squeeze_target: If ``True``, target tensors will be squeezed in their
            channel axis if it is empty. This workaround and will be removed
            later. It is currently needed to support targets that have an
            extra channel axis which doesn't exist in the network outputs.
    """
    def __init__(
            self,
            input_h5data: List[Tuple[str, str]],
            target_h5data: List[Tuple[str, str]],
            patch_shape: Sequence[int],
            cube_prios: Optional[Sequence[float]] = None,
            aniso_factor: int = 2,
            target_discrete_ix: Optional[List[int]] = None,
            train: bool = True,
            preview_shape: Optional[Sequence[int]] = None,
            warp: Union[bool, float] = False,
            warp_kwargs: Optional[Dict[str, Any]] = None,
<<<<<<< HEAD
            class_weights: bool = False,
=======
            random_blurring_config: Optional[Dict[str, Any]] = None,
>>>>>>> e6064026
            epoch_size: int = 100,
            squeeze_target: bool = False,
            transform: Callable = transforms.Identity(),
    ):
        # Early checks
        if len(input_h5data) != len(target_h5data):
            raise ValueError("input_h5data and target_h5data must be lists of same length!")
        if not train:
<<<<<<< HEAD
            if class_weights:
                raise ValueError(
                    'Calculating class_weights on validation sets is not allowed.'
                )
            if warp:
                logger.warning(
=======
            if  normalize and (mean is None or std is None):
                logger.warning(
                    'You need to manually supply mean and std for validation '
                    'sets (auto-calculating them would defeat the purpose of '
                    'having a separate validation set).\n'
                    'Please supply mean and std of your training set.'
                )
            if warp or random_blurring_config is not None or grey_augment_channels is not None:
                raise ValueError(
>>>>>>> e6064026
                    'Augmentations should not be used on validation data.'
                )
        else:
            if preview_shape is not None:
                raise ValueError()

        # batch properties
        self.train = train
        self.warp = warp
        self.warp_kwargs = warp_kwargs
        self.squeeze_target = squeeze_target
        # TODO: Instead of overly specific hacks like squeeze_target, we should
        #       make "transformations" like this fully customizable, similar to
        #       the `torchvision.transforms` interface.
        #       E.g. squeeze_target could then be implemented as a
        #       `lambda x: x.squeeze(0)` transformation that can be combined
        #       with others. Non-geometric augmentations and normalization could
        #       also be implemented as pluggable transformations.

        # general properties
        input_h5data = [(expanduser(fn), key) for (fn, key) in input_h5data]
        target_h5data = [(expanduser(fn), key) for (fn, key) in target_h5data]
        self.input_h5data = input_h5data
        self.target_h5data = target_h5data
        self.cube_prios = cube_prios
        # TODO: Support separate validation data? (Not using indices, but an own validation list)
        self.aniso_factor = aniso_factor
        self.target_discrete_ix = target_discrete_ix
        self.epoch_size = epoch_size
        self._orig_epoch_size = epoch_size  # Store original epoch_size so it can be reset later.

        self.patch_shape = np.array(patch_shape, dtype=np.int)
        self.ndim = self.patch_shape.ndim
        # TODO: Make strides and offsets for targets configurable
        # self.strides = ...
        #  strides will need to be applied *during* dataset iteration now
        #  (-> strided reading in slice_h5()... or should strides be applied
        #   with some fancy downscaling operator? Naively strided reading
        #   could mess up targets in unfortunate cases:
        #   e.g. ``[0, 1, 0, 1, 0, 1][::2] == [0, 0, 0]``, discarding all 1s).
        self.offsets = np.array([0, 0, 0])
        self.target_ps = self.patch_shape  - self.offsets * 2
        self._target_dtype = np.int64
        self.mode = 'img-img'  # TODO: what would change for img-scalar? Is that even neccessary?
        # The following will be inferred when reading data
        self.n_labelled_pixels = 0
        self.c_input = None  # Number of input channels
        self.c_target = None  # Number of target channels

        # Actual data fields
        self.inputs = []
        self.targets = []

        self.preview_shape = preview_shape
        self._preview_batch = None


        # Setup internal stuff
        self.rng = np.random.RandomState(
            np.uint32((time.time() * 0.0001 - int(time.time() * 0.0001)) * 4294967295)
        )
        self.pid = os.getpid()

        self._sampling_weight = None
        self._training_count = None
        self._count = None
        self.n_successful_warp = 0
        self.n_failed_warp = 0
        self.n_read_failures = 0

        self.load_data()  # Open dataset files

<<<<<<< HEAD
        if transform is None:
            transform = lambda x: x
        self.transform = transform


        # Load preview data on initialization so read errors won't occur late
        # and reading doesn't have to be done by each background worker process separately.
        _ = self.preview_batch

        if class_weights:
            # TODO: This target mean calculation can be expensive. Add support for pre-calculated values, similar to `mean` param. # Not quite sure what you mean, this is done once only anyway
            # TODO: This assumes a binary segmentation problem (background/foreground). Support more classes?
            target_mean = np.mean(self.targets)
            bg_weight = target_mean / (1. + target_mean)
            fg_weight = 1. - bg_weight
            self.class_weights = torch.tensor([bg_weight, fg_weight])
            logger.info(f'Calculated class weights: {[bg_weight, fg_weight]}')
        else:
            self.class_weights = None
=======
        self._mean = mean
        self._std = std
        self.normalize = normalize
        if self.normalize:
            # Pre-compute to prevent later redundant computation in multiple processes.
            _, _ = self.mean, self.std
        # Load preview data on initialization so read errors won't occur late
        # and reading doesn't have to be done by each background worker process separately.
        _ = self.preview_batch
>>>>>>> e6064026

    def __getitem__(self, index: int) -> Tuple[np.ndarray, np.ndarray]:
        # Note that the index is ignored. Samples are always random
        return self._get_random_sample()

    def _get_random_sample(self) -> Tuple[np.ndarray, np.ndarray]:
        #                                      np.float32, self._target_dtype
        # use index just as counter, subvolumes will be chosen randomly

        self._reseed()
        input_src, target_src = self._getcube()  # get cube randomly
        while True:
            try:
                # TODO: Limit validation data warping
                inp, target = self.warp_cut(input_src, target_src, self.warp, self.warp_kwargs)
                target = target.astype(self._target_dtype)
                # Arbitrarily choosing 100 as the threshold here, because we
                # currently can't find out the total number of classes in the
                # data set automatically. The assumption here is that no one
                # wants to use elektronn3 with a data set that actually
                # contains more than 100 classes for the target labels.
                # TODO: Remove this stupid check ASAP once https://github.com/ELEKTRONN/elektronn3/issues/10 is fixed.
                if target.max() > 100:
                    # TODO: Find out where to catch this early / prevent this issue from happening
                    logger.warning(f'invalid target: max = {target.max()}. Skipping batch...')
                    continue
            except transformations.WarpingOOBError:
                self.n_failed_warp += 1
                if self.n_failed_warp > 20 and self.n_failed_warp > 2 * self.n_successful_warp:
                    fail_ratio = self.n_failed_warp / (self.n_failed_warp + self.n_successful_warp)
                    fail_percentage = int(round(100 * fail_ratio))
                    # Note that this warning will be spammed once the conditions are met.
                    # Better than logging it once and risking that it stays unnoticed IMO.
                    logger.warning(
                        f'{fail_percentage}% of warping attempts are failing.\n'
                        'Consider lowering lowering warp_kwargs[\'warp_amount\']).'
                    )
                continue
            # TODO: Actually find out what's causing those.
            except OSError:
                if self.n_read_failures > self.n_successful_warp:
                    logger.error(
                        'Encountered more OSErrors than successful samples\n'
                        f'(Counted {self.n_read_failures} errors.)\n'
                        'There is probably something wrong with your HDF5 '
                        'files. Aborting...'
                    )
                    raise RuntimeError
                self.n_read_failures += 1
                traceback.print_exc()
                logger.warning(
                    '\nUnhandled OSError while reading data from HDF5 file.\n'
                    f'  input: {input_src.file.filename}\n'
                    f'  target: {target_src.file.filename}\n'
                    'Continuing with next sample. For details, see the '
                    'traceback above.\n'
                )
                continue
            self.n_successful_warp += 1
            inp, target = self.transform(inp, target)
            break

        # target is now of shape (K, D, H, W), where K is the number of
        #  target channels (not to be confused with the number of classes
        #  for the classification problem, C.
        if self.squeeze_target:
            # If K == 1, K is squeezed here to match common network output
            #  shapes (which usually lack a K axis).
            # Make sure it's actually the channel axis we're squeezing here,
            #  not a spatial dimension that's coincidentally of size 1:
            assert len(self.target_ps) == target_src.ndim - 1
            target = target.squeeze(0)  # (K, (D,) H, W) -> ((D,) H, W)

        # inp, target are still numpy arrays here. Relying on auto-conversion to
        #  torch Tensors by the ``collate_fn`` of the ``DataLoader``.
        return inp, target

    def __len__(self) -> int:
        return self.epoch_size

    def __repr__(self) -> str:
        s = "{0:,d}-target Data Set with {1:,d} input channel(s):\n" + \
            "#train cubes: {2:,d} and #valid cubes: {3:,d}, {4:,d} labelled " + \
            "pixels."
        s = s.format(self.c_target, self.c_input, self._training_count,
                     self._valid_count, self.n_labelled_pixels)
        return s

    # TODO: Support individual per-cube mean/std (in case of high differences
    #       between cubes)? Not sure if this is important.

    # TODO: Respect separate channels
    @property
    def mean(self) -> float:
        if self._mean is None:
            logger.warning(
                'Calculating mean of training inputs. This is potentially slow. Please supply\n'
                'it manually when initializing the data set to make startup faster.'
            )
            means = [np.mean(x) for x in self.inputs]
            self._mean = np.mean(means)
            logger.info(f'mean = {self._mean:.6f}')
        return self._mean

    # TODO: Respect separate channels
    @property
    def std(self) -> float:
        if self._std is None:
            logger.warning(
                'Calculating std of training inputs. This is potentially slow. Please supply\n'
                'it manually when initializing the data set to make startup faster.'
            )
            stds = [np.std(x) for x in self.inputs]
            # Note that this is not the same as the std of all train_inputs
            # together. The mean of stds of the individual input data cubes
            # is different because it only acknowledges intra-cube variance,
            # not variance between training cubes.
            # TODO: Does it make sense to have the actual global std of all
            #       training inputs? If yes, how can it be computed without
            #       loading everything into RAM at once?
            self._std = np.mean(stds)
            logger.info(f'std = {self._std:.6f}')
        return self._std

    def _create_preview_batch(
            self,
            inp_source: h5py.Dataset,
            target_source: h5py.Dataset,
    ) -> Tuple[torch.Tensor, torch.LongTensor]:
        # Central slicing
        halfshape = np.array(self.preview_shape) // 2
        if inp_source.ndim == 4:
            inp_shape = np.array(inp_source.shape[1:])
            target_shape = np.array(target_source.shape[1:])
        elif inp_source.ndim == 3:
            inp_shape = np.array(inp_source.shape)
            target_shape = np.array(target_source.shape)
        inp_center = inp_shape // 2
        inp_lo = inp_center - halfshape
        inp_hi = inp_center + halfshape
        target_center = target_shape // 2
        target_lo = target_center - halfshape
        target_hi = target_center + halfshape
        if np.any(inp_center < halfshape):
            raise ValueError(
                'preview_shape is too big for shape of input source.'
                f'Requested {self.preview_shape}, but can only deliver {tuple(inp_shape)}.'
            )
        elif np.any(target_center < halfshape):
            raise ValueError(
                'preview_shape is too big for shape of target source.'
                f'Requested {self.preview_shape}, but can only deliver {tuple(target_shape)}.'
            )
        inp_np = slice_h5(inp_source, inp_lo, inp_hi, prepend_empty_axis=True)
        target_np = slice_h5(
            target_source, target_lo, target_hi,
            dtype=self._target_dtype, prepend_empty_axis=True
        )
        inp_np, target_np = self.transform(inp_np, target_np)

        inp = torch.from_numpy(inp_np)
        target = torch.from_numpy(target_np)

        # See comments at the end of PatchCreator.__getitem__()
        # Note that here it's the dimension index 1 that we're squeezing,
        #  because index 0 is the batch dimension.
        if self.squeeze_target:
            assert len(self.target_ps) == target_source.ndim - 1
            target = target.squeeze(1)  # (N, K, (D,), H, W) -> (N, (D,) H, W)

        return inp, target

    # TODO: Make targets optional so we can have larger previews without ground truth targets?

    @property
    def preview_batch(self) -> Optional[Tuple[torch.Tensor, torch.Tensor]]:
        if self._preview_batch is None and self.preview_shape is not None:
            inp, target = self._create_preview_batch(
                self.inputs[0], self.targets[0]
            )  # TODO: Don't hardcode [0]

            self._preview_batch = (inp, target)
        return self._preview_batch

    @property
    def warp_stats(self) -> str:
        return "Warp stats: successful: %i, failed %i, quota: %.1f" %(
            self.n_successful_warp, self.n_failed_warp,
            float(self.n_successful_warp)/(self.n_failed_warp+self.n_successful_warp))

    def _reseed(self) -> None:
        """Reseeds the rng if the process ID has changed!"""
        current_pid = os.getpid()
        if current_pid != self.pid:
            logger.debug(f'New worker process started (PID {current_pid})')
            self.pid = current_pid
            self.rng.seed(
                np.uint32((time.time()*0.0001 - int(time.time()*0.0001))*4294967295+self.pid)
            )

    def warp_cut(
            self,
            inp_src: h5py.Dataset,
            target_src: h5py.Dataset,
            warp: Union[float, bool],
            warp_kwargs: Dict[str, Any]
    ) -> Tuple[np.ndarray, np.ndarray]:
        """
        (Wraps :py:meth:`elektronn3.data.transformations.get_warped_slice()`)

        Cuts a warped slice out of the input and target arrays.
        The same random warping transformation is each applied to both input
        and target.

        Warping is randomly applied with the probability defined by the ``warp``
        parameter (see below).

        Parameters
        ----------
        inp_src: h5py.Dataset
            Input image source (in HDF5)
        target_src: h5py.Dataset
            Target image source (in HDF5)
        warp: float or bool
            False/True disable/enable warping completely.
            If ``warp`` is a float, it is used as the ratio of inputs that
            should be warped.
            E.g. 0.5 means approx. every second call to this function actually
            applies warping to the image-target pair.
        warp_kwargs: dict
            kwargs that are passed through to
            :py:meth:`elektronn2.data.transformations.get_warped_slice()`.
            Can be empty.

        Returns
        -------
        inp: np.ndarray
            (Warped) input image slice
        target_src: np.ndarray
            (Warped) target slice
        """
        if (warp is True) or (warp == 1):  # always warp
            do_warp = True
        elif 0 < warp < 1:  # warp only a fraction of examples
            do_warp = True if (self.rng.rand() < warp) else False
        else:  # never warp
            do_warp = False

        if not do_warp:
            warp_kwargs = dict(warp_kwargs)
            warp_kwargs['warp_amount'] = 0

        inp, target = transformations.get_warped_slice(
            inp_src,
            self.patch_shape,
            aniso_factor=self.aniso_factor,
            target_src=target_src,
            target_ps=self.target_ps,
            target_discrete_ix=self.target_discrete_ix,
            rng=self.rng,
            **warp_kwargs
        )

        return inp, target

    def _getcube(self) -> Tuple[h5py.Dataset, h5py.Dataset]:
        """
        Draw an example cube according to sampling weight on training data,
        or randomly on valid data
        """
        if self.train:
            p = self.rng.rand()
            i = np.flatnonzero(self._sampling_weight <= p)[-1]
            inp_source, target_source = self.inputs[i], self.targets[i]
        else:
            if len(self.inputs) == 0:
                raise ValueError("No validation set")

            # TODO: Sampling weight for validation data?
            i = self.rng.randint(0, len(self.inputs))
            inp_source, target_source = self.inputs[i], self.targets[i]

        return inp_source, target_source

    def load_data(self) -> None:
        inp_files, target_files = self.open_files()

        prios = []
        # Distribute Cubes into training and valid list
        for k, (inp, target) in enumerate(zip(inp_files, target_files)):
            self.inputs.append(inp)
            self.targets.append(target)
            # If no priorities are given: sample proportional to cube size
            prios.append(target.size)

        if self.cube_prios is None:
            prios = np.array(prios, dtype=np.float)
        else:  # If priorities are given: sample irrespective of cube size
            prios = np.array(self.cube_prios, dtype=np.float)

        # sample example i if: batch_prob[i] < p
        self._sampling_weight = np.hstack((0, np.cumsum(prios / prios.sum())))
        self._count = len(self.inputs)

    def check_files(self) -> None:  # TODO: Update for cdhw version
        """
        Check if all files are accessible.
        """
        notfound = False
        give_neuro_data_hint = False
        fullpaths = [f for f, _ in self.input_h5data] + \
                    [f for f, _ in self.target_h5data]
        for p in fullpaths:
            if not os.path.exists(p):
                print('{} not found.'.format(p))
                notfound = True
                if 'neuro_data_zxy' in p:
                    give_neuro_data_hint = True
        if give_neuro_data_hint:
            print('\nIt looks like you are referencing the neuro_data_zxy dataset.\n'
                  'To install the neuro_data_xzy dataset to the default location, run:\n'
                  '  $ wget http://elektronn.org/downloads/neuro_data_zxy.zip\n'
                  '  $ unzip neuro_data_zxy.zip -d ~/neuro_data_zxy')
        if notfound:
            print('\nPlease fetch the necessary dataset and/or '
                  'change the relevant file paths in the network config.')
            sys.stdout.flush()
            sys.exit(1)

    def open_files(self) -> Tuple[List[h5py.Dataset], List[h5py.Dataset]]:
        self.check_files()
        inp_h5sets, target_h5sets = [], []
        modestr = 'Training' if self.train else 'Validation'
        print(f'\n{modestr} data set:')
        for (inp_fname, inp_key), (target_fname, target_key) in zip(self.input_h5data, self.target_h5data):
            inp_h5 = h5py.File(inp_fname, 'r')[inp_key]
            target_h5 = h5py.File(target_fname, 'r')[target_key]

            # assert inp_h5.ndim == 4
            # assert target_h5.ndim == 4
            if inp_h5.ndim == 4:
                self.c_input = inp_h5.shape[0]
                self.c_target = target_h5.shape[0]
                self.n_labelled_pixels += target_h5[0].size
            elif inp_h5.ndim == 3:
                self.c_input = 1
                self.c_target = 1
                self.n_labelled_pixels += target_h5.size
            print(f'  input:       {inp_fname}[{inp_key}]: {inp_h5.shape} ({inp_h5.dtype})')
            print(f'  with target: {target_fname}[{target_key}]: {target_h5.shape} ({target_h5.dtype})')
            inp_h5sets.append(inp_h5)
            target_h5sets.append(target_h5)
        print()

        return inp_h5sets, target_h5sets


class SimpleNeuroData2d(data.Dataset):
    """ 2D Dataset class for neuro_data_cdhw, reading from a single HDF5 file.

    Delivers 2D image slices from the (H, W) plane at given D indices.
    Not scalable, keeps everything in memory.
    This is just a minimalistic proof of concept.
    """

    def __init__(
            self,
            inp_path=None,
            target_path=None,
            train=True,
            inp_key='raw', target_key='lab',
            # offset=(0, 0, 0),
            pool=(1, 1, 1)
    ):
        super().__init__()
        cube_id = 0 if train else 2
        if inp_path is None:
            inp_path = expanduser(f'~/neuro_data_cdhw/raw_{cube_id}.h5')
        if target_path is None:
            target_path = expanduser(f'~/neuro_data_cdhw/barrier_int16_{cube_id}.h5')
        self.inp_file = h5py.File(os.path.expanduser(inp_path), 'r')
        self.target_file = h5py.File(os.path.expanduser(target_path), 'r')
        self.inp = self.inp_file[inp_key].value.astype(np.float32) / 255
        self.target = self.target_file[target_key].value.astype(np.int64)
        self.target = self.target[0]  # Squeeze superfluous first dimension

        self.target = self.target[::pool[0], ::pool[1], ::pool[2]]  # Handle pooling (dirty hack TODO)

        # Cut inp and target to same size
        inp_shape = np.array(self.inp.shape[1:])
        target_shape = np.array(self.target.shape)
        diff = inp_shape - target_shape
        offset = diff // 2  # offset from image boundaries

        self.inp = self.inp[
            :,
            offset[0]: inp_shape[0] - offset[0],
            offset[1]: inp_shape[1] - offset[1],
            offset[2]: inp_shape[2] - offset[2],
        ]

        self.close_files()  # Using file contents from memory -> no need to keep the file open.

    def __getitem__(self, index):
        # Get z slices
        inp = self.inp[:, index]
        target = self.target[index]
        return inp, target

    def __len__(self):
        return self.target.shape[0]

    def close_files(self):
        self.inp_file.close()
        self.target_file.close()<|MERGE_RESOLUTION|>--- conflicted
+++ resolved
@@ -105,13 +105,6 @@
             :py:meth:`elektronn3.data.transformations.get_warped_slice()`.
             See the docs of this function for information on kwargs options.
             Can be empty.
-<<<<<<< HEAD
-        class_weights: If ``True``, target class weights (for the loss
-            function) are calculated on the available training targets
-            when the class is instantiated.
-=======
-        random_blurring_config:
->>>>>>> e6064026
         epoch_size: Determines the length (``__len__``) of the ``Dataset``
             iterator. ``epoch_size`` can be set to an arbitrary value and
             doesn't have any effect on the content of produced training
@@ -137,11 +130,6 @@
             preview_shape: Optional[Sequence[int]] = None,
             warp: Union[bool, float] = False,
             warp_kwargs: Optional[Dict[str, Any]] = None,
-<<<<<<< HEAD
-            class_weights: bool = False,
-=======
-            random_blurring_config: Optional[Dict[str, Any]] = None,
->>>>>>> e6064026
             epoch_size: int = 100,
             squeeze_target: bool = False,
             transform: Callable = transforms.Identity(),
@@ -150,24 +138,8 @@
         if len(input_h5data) != len(target_h5data):
             raise ValueError("input_h5data and target_h5data must be lists of same length!")
         if not train:
-<<<<<<< HEAD
-            if class_weights:
-                raise ValueError(
-                    'Calculating class_weights on validation sets is not allowed.'
-                )
             if warp:
                 logger.warning(
-=======
-            if  normalize and (mean is None or std is None):
-                logger.warning(
-                    'You need to manually supply mean and std for validation '
-                    'sets (auto-calculating them would defeat the purpose of '
-                    'having a separate validation set).\n'
-                    'Please supply mean and std of your training set.'
-                )
-            if warp or random_blurring_config is not None or grey_augment_channels is not None:
-                raise ValueError(
->>>>>>> e6064026
                     'Augmentations should not be used on validation data.'
                 )
         else:
@@ -240,37 +212,16 @@
 
         self.load_data()  # Open dataset files
 
-<<<<<<< HEAD
+        self._mean = None
+        self._std = None
+
         if transform is None:
             transform = lambda x: x
         self.transform = transform
 
-
         # Load preview data on initialization so read errors won't occur late
         # and reading doesn't have to be done by each background worker process separately.
         _ = self.preview_batch
-
-        if class_weights:
-            # TODO: This target mean calculation can be expensive. Add support for pre-calculated values, similar to `mean` param. # Not quite sure what you mean, this is done once only anyway
-            # TODO: This assumes a binary segmentation problem (background/foreground). Support more classes?
-            target_mean = np.mean(self.targets)
-            bg_weight = target_mean / (1. + target_mean)
-            fg_weight = 1. - bg_weight
-            self.class_weights = torch.tensor([bg_weight, fg_weight])
-            logger.info(f'Calculated class weights: {[bg_weight, fg_weight]}')
-        else:
-            self.class_weights = None
-=======
-        self._mean = mean
-        self._std = std
-        self.normalize = normalize
-        if self.normalize:
-            # Pre-compute to prevent later redundant computation in multiple processes.
-            _, _ = self.mean, self.std
-        # Load preview data on initialization so read errors won't occur late
-        # and reading doesn't have to be done by each background worker process separately.
-        _ = self.preview_batch
->>>>>>> e6064026
 
     def __getitem__(self, index: int) -> Tuple[np.ndarray, np.ndarray]:
         # Note that the index is ignored. Samples are always random

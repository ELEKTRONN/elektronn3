--- conflicted
+++ resolved
@@ -228,12 +228,7 @@
                         f'for cubes {input_src} and {target_src}.\n'
                         'Consider lowering warp_kwargs[\'warp_amount\']).'
                     )
-<<<<<<< HEAD
-                if self.n_failed_warp > 100:
-                    input_src, target_src = self._getcube()  # get new cube randomly
-=======
                     self._failed_warp_warned = True
->>>>>>> 65fe2882
                 continue
             except coord_transforms.WarpingSanityError:
                 logger.exception('Invalid coordinate values encountered while warping. Retrying...')
@@ -453,41 +448,20 @@
         modestr = 'Training' if self.train else 'Validation'
         memstr = ' (in memory)' if self.in_memory else ''
         logger.info(f'\n{modestr} data set{memstr}:')
-<<<<<<< HEAD
-        for (inp_fname, inp_key), (target_fname, target_key) in zip(self.input_h5data, self.target_h5data):
-            inp_h5_file = h5py.File(inp_fname, 'r')
-            inp_h5_data = inp_h5_file[inp_key]#[:, 50:-50, 100:-100, 100:-100]
-            target_h5_file = h5py.File(target_fname, 'r')
-            target_h5_data = target_h5_file[target_key]
-            if self.in_memory:
-                # Get copies of the dataset contents as in-memory numpy arrays
-                inp_h5_val = inp_h5_data[()]
-                inp_h5_file.close()
-                inp_h5_data = inp_h5_val
-                target_h5_val = target_h5_data[()]
-                target_h5_file.close()
-                target_h5_data = target_h5_val
-                if np.max(inp_h5_data) == 0 or np.any(np.isnan(inp_h5_data))\
-                        or np.any(np.isnan(target_h5_data)):
-                    msg = f'{inp_fname} contains 0-signal input or NaN values in ' \
-                        f'input or target.'
-                    logger.error(msg)
-                    raise ValueError(msg)
-            if np.any(self.patch_shape[-3:] > np.array(target_h5_data.shape)[-3:]):
-                raise ValueError(f'GT target cube: {target_fname}[{target_key}]:'
-                                 f' {target_h5_data.shape} ({target_h5_data.dtype}) '
-                                 f'is incompatible with patch shape {self.patch_shape}.')
-            logger.info(f'  input:       {inp_fname}[{inp_key}]: {inp_h5_data.shape} ({inp_h5_data.dtype})')
-            logger.info(f'  with target: {target_fname}[{target_key}]: {target_h5_data.shape} ({target_h5_data.dtype})')
-            inp_h5sets.append(inp_h5_data)
-            target_h5sets.append(target_h5_data)
-        print()
-
-        return inp_h5sets, target_h5sets
-=======
         for (inp_fname, inp_key), (target_fname, target_key), cube_meta in zip(self.input_sources, self.target_sources, self.cube_meta):
             inp_source = HDF5DataSource(fname=inp_fname, key=inp_key, in_memory=self.in_memory)
             target_source = HDF5DataSource(fname=target_fname, key=target_key, in_memory=self.in_memory)
+
+            # Perform checks  # TODO
+            if np.max(inp_source) == 0 or np.any(np.isnan(inp_source)) or np.any(np.isnan(target_source)):
+                    msg = f'{inp_fname} contains 0-signal input or NaN values in input or target.'
+                    logger.error(msg)
+                    raise ValueError(msg)
+            if np.any(self.patch_shape[-3:] > np.array(target_source.shape)[-3:]):
+                raise ValueError(f'GT target cube: {target_fname}[{target_key}]:'
+                                 f' {target_source.shape} ({target_source.dtype}) '
+                                 f'is incompatible with patch shape {self.patch_shape}.')
+
             logger.info(f'  input:       {inp_fname}[{inp_key}]: {inp_source.shape} ({inp_source.dtype})')
             logger.info(f'  with target: {target_fname}[{target_key}]: {target_source.shape} ({target_source.dtype})')
             if not np.all(cube_meta == np.inf):
@@ -497,7 +471,6 @@
         logger.info('')
 
         return inp_sources, target_sources
->>>>>>> 65fe2882
 
 
 def get_preview_batch(

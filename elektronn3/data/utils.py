--- conflicted
+++ resolved
@@ -8,11 +8,7 @@
 import logging
 import os
 import signal
-<<<<<<< HEAD
-from typing import Sequence, Tuple
-=======
 from typing import Dict, Sequence, Tuple
->>>>>>> 0c0942c1
 
 import h5py
 import numpy as np
@@ -143,19 +139,6 @@
             for c in classes
         ], dtype=np.float32)
         class_weights = (num_labeled / targets.size).astype(np.float32)
-<<<<<<< HEAD
-        return class_weights
-
-    def __norpf_inverse(targets):
-        classes = np.arange(0, targets.max() + 1)
-        # Count total number of labeled elements per class
-        num_labeled = np.array([
-            np.sum(np.equal(targets, c))
-            for c in classes
-        ], dtype=np.float32)
-        class_weights = (num_labeled / targets.size).astype(np.float32)
-=======
->>>>>>> 0c0942c1
         return class_weights
 
     def __binmean(targets):

--- conflicted
+++ resolved
@@ -85,13 +85,8 @@
         num_labeled = np.array([
             np.sum(np.equal(targets, c))
             for c in classes
-<<<<<<< HEAD
-        ], dtype=np.float32) + eps
-        class_weights = (targets.size / num_labeled).astype(np.float32)
-=======
         ], dtype=np.float32)
         class_weights = (targets.size / num_labeled + eps).astype(np.float32)
->>>>>>> f61a9a47
         return class_weights
 
     def __binmean(targets):

<<<<<<< HEAD
from .trainer import Trainer, Backup
=======
from .trainer import Trainer
from .loss import DiceLoss
>>>>>>> 014f27bf
<|MERGE_RESOLUTION|>--- conflicted
+++ resolved
@@ -1,6 +1,2 @@
-<<<<<<< HEAD
 from .trainer import Trainer, Backup
-=======
-from .trainer import Trainer
-from .loss import DiceLoss
->>>>>>> 014f27bf
+from .loss import DiceLoss
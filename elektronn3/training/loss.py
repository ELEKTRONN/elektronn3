# ELEKTRONN3 - Neural Network Toolkit
#
# Copyright (c) 2017 - now
# Max Planck Institute of Neurobiology, Munich, Germany
# Authors: Martin Drawitsch

import torch
from torch.nn import functional as F
<<<<<<< HEAD
import numpy as np
from torch.nn import CrossEntropyLoss
from scipy.ndimage.filters import gaussian_filter
from scipy import misc
from sklearn.preprocessing import LabelBinarizer
# TODO: Citations (V-NET and https://arxiv.org/abs/1707.03237)
=======

from elektronn3.training.lovasz_losses import lovasz_softmax
>>>>>>> 629ee2e5

# TODO: Citations (V-NET and https://arxiv.org/abs/1707.03237)

def _channelwise_sum(x):
    """Sum-reduce all dimensions of a tensor except dimension 1 (C)"""
    s = x.sum(0)  # Sum over batch dimension N
    while s.dim() != 1:  # Repeatedly reduce until only the C dim remains
        s = s.sum(1)
    return s


# Simple n-dimensional dice loss. Minimalistic version for easier verification
def dice_loss(probs, target, weight=1., eps=0.0001):
    # Probs need to be softmax probabilities, not raw network outputs
    onehot_target = torch.zeros_like(probs)
    onehot_target.scatter_(1, target.unsqueeze(1), 1)

    intersection = probs * onehot_target
    numerator = 2 * _channelwise_sum(intersection)
    denominator = probs + onehot_target
    denominator = _channelwise_sum(denominator) + eps
    loss_per_channel = 1 - (numerator / denominator)
    weighted_loss_per_channel = weight * loss_per_channel
    return weighted_loss_per_channel.mean()


class DiceLoss(torch.nn.Module):
    def __init__(self, softmax=True, weight=torch.tensor(1.)):
        super().__init__()
        if softmax:
            self.softmax = torch.nn.Softmax(dim=1)
        else:
            self.softmax = lambda x: x  # Identity (no softmax)
        self.dice = dice_loss
        self.register_buffer('weight', weight)

    def forward(self, output, target):
        probs = self.softmax(output)
        return self.dice(probs, target, weight=self.weight)


class LovaszLoss(torch.nn.Module):
    """https://arxiv.org/abs/1705.08790"""
    def __init__(self, softmax=True):
        super().__init__()
        if softmax:
            self.softmax = torch.nn.Softmax(dim=1)
        else:
            self.softmax = lambda x: x  # Identity (no softmax)
        # lovasz_softmax works on softmax probs, so we still have to apply
        #  softmax before passing probs to it
        self.lovasz = lovasz_softmax

    def forward(self, output, target):
        probs = self.softmax(output)
        return self.lovasz(probs, target)


# TODO: Move this to a dedicated metrics submodule?
def dice_error(probs, target, softmax=True, *args, **kwargs):
    """Calculate dice loss without accumulating gradients.

    You can use this function if the dice loss is just used as a performance
    metric, but not as the direct optimizer objective.
    """
    probs, target = probs.detach(), target.detach()
    if softmax:
        probs = F.softmax(probs, dim=1)
    return dice_loss(probs.detach(), target.detach(), *args, **kwargs)


##### ALTERNATIVE VERSIONS OF DICE LOSS #####

# Version with features that are untested and currently not needed
# Based on https://discuss.pytorch.org/t/one-hot-encoding-with-autograd-dice-loss/9781/5
def __dice_loss_with_cool_extra_features(output, target, weights=None, ignore_index=None):
    eps = 0.0001

    encoded_target = torch.zeros_like(output)
    if ignore_index is not None:
        mask = target == ignore_index
        target = target.clone()
        target[mask] = 0
        encoded_target.scatter_(1, target.unsqueeze(1), 1)
        mask = mask.unsqueeze(1).expand_as(encoded_target)
        encoded_target[mask] = 0
    else:
        encoded_target.scatter_(1, target.unsqueeze(1), 1)

    if weights is None:
        weights = 1

    intersection = output * encoded_target
    numerator = 2 * _channelwise_sum(intersection)
    denominator = output + encoded_target

    if ignore_index is not None:
        denominator[mask] = 0
    denominator = _channelwise_sum(denominator) + eps
    loss_per_channel = weights * (1 - (numerator / denominator))

    return loss_per_channel.sum() / output.shape[1]


# Very simple version. Only for binary classification. Just included for testing.
# Note that the smooth value is set to 0 and eps is introduced instead, to make it comparable.
# Based on https://github.com/pytorch/pytorch/issues/1249#issuecomment-305088398
def __dice_loss_binary(output, target, smooth=0, eps=0.0001):
    onehot_target = torch.zeros_like(output)
    onehot_target.scatter_(1, target.unsqueeze(1), 1)

    iflat = output.view(-1)
    tflat = onehot_target.view(-1)
    intersection = (iflat * tflat).sum()

    return 1 - ((2 * intersection + smooth) /
                (iflat.sum() + tflat.sum() + smooth + eps))

# weaken voxel-loss close to segmentation boundaries by applying weights which
# are highest inside each class foreground and blurred at the boundaries
# by Gaussian smoothing
class BlurryBoarderLoss(torch.nn.Module):
    def __init__(self, softmax=True, sigma=2.5):
        super().__init__()
        self.sigma = sigma
        if softmax:
            self.softmax = torch.nn.Softmax(dim=1)
        else:
            self.softmax = lambda x: x  # Identity
        self.blurry_boarder_weights = blurry_boarder_weights

    def forward(self, output, target):
        boarder_w =  self.blurry_boarder_weights(output.size(), target,
                                                 self.sigma)
        loss = F.cross_entropy(output, target, reduce=False)
        loss = loss * boarder_w
        return loss.mean()


def blurry_boarder_weights(output_shape, target, sigma):
    boarder_w = target.cpu().numpy() # vigra.taggedView(target.numpy(), 'xcyz') ISSUE: gaussianSmoothing does not support t-axis which should be used as batch axis
    # smoothing is applied per-channel
    n_classes = output_shape[1]
    if np.isscalar(sigma):
        sigma = [sigma] * (len(boarder_w.shape) - 1)
    else:
        assert len(sigma) == (len(boarder_w.shape) - 1)
        sigma = list(sigma)
    # add zero smoothing along channels, unfortunately this is not supported by scipy and vigra does not support python 3.6...
    sigma = [0] + sigma
    # fit to number of classes
    lb = LabelBinarizer().fit(np.arange(n_classes))
    # use probas shape because target shape does not have explicit class axis
    orig_shape = list(output_shape)
    orig_shape[1] = 1 if n_classes <= 2 else n_classes # for binary data label binarizes keeps it at length 1
    # change to shape (b, x, y, (z), C) because 'LabelBinarizer' outputs (N, C)
    orig_shape += orig_shape[1:2]
    orig_shape.pop(1)
    boarder_w = lb.transform(boarder_w.flatten())
    # now reshape to (b, x, y, (z), C) to (b, C, x, y, (z))
    boarder_w = boarder_w.reshape(orig_shape)  # (b, x, y, (z), C)
    boarder_w = boarder_w.swapaxes(-1, -2)  # (b, x, y, C, (z)) or (b, x, C, y)
    boarder_w = boarder_w.swapaxes(-2, -3)  # (b, x, C, y, (z)) or (b, C, x, y)
    if len(orig_shape) == 5:
        boarder_w = boarder_w.swapaxes(-3, -4)  # (b, C, x, y, z)
    if orig_shape[1] == 1:
        boarder_w = np.hstack((boarder_w == 0, boarder_w == 1))
    boarder_w = boarder_w.astype(np.float32)
    for ii in range(len(target)):
        curr_patch = boarder_w[ii]
        boarder_w[ii] = gaussian_filter(curr_patch, sigma=sigma)
    # choose weights according to maximum value along class axis. this leads to a low weights symmetricly spread along the boundary of classes.
    boarder_w = torch.from_numpy(np.max(boarder_w, axis=1)).float().cuda()
    boarder_w = boarder_w / boarder_w.mean()  # normalize mean
    return boarder_w<|MERGE_RESOLUTION|>--- conflicted
+++ resolved
@@ -6,18 +6,12 @@
 
 import torch
 from torch.nn import functional as F
-<<<<<<< HEAD
+from elektronn3.training.lovasz_losses import lovasz_softmax
 import numpy as np
 from torch.nn import CrossEntropyLoss
 from scipy.ndimage.filters import gaussian_filter
 from scipy import misc
 from sklearn.preprocessing import LabelBinarizer
-# TODO: Citations (V-NET and https://arxiv.org/abs/1707.03237)
-=======
-
-from elektronn3.training.lovasz_losses import lovasz_softmax
->>>>>>> 629ee2e5
-
 # TODO: Citations (V-NET and https://arxiv.org/abs/1707.03237)
 
 def _channelwise_sum(x):
@@ -135,10 +129,11 @@
     return 1 - ((2 * intersection + smooth) /
                 (iflat.sum() + tflat.sum() + smooth + eps))
 
-# weaken voxel-loss close to segmentation boundaries by applying weights which
-# are highest inside each class foreground and blurred at the boundaries
-# by Gaussian smoothing
+
 class BlurryBoarderLoss(torch.nn.Module):
+    # reduce voxel-loss close to label boundaries by applying weights which
+    # are highest inside a class region and blurred at the boundaries
+    # by Gaussian smoothing towards 0
     def __init__(self, softmax=True, sigma=2.5):
         super().__init__()
         self.sigma = sigma

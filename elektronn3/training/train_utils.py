# -*- coding: utf-8 -*-
# ELEKTRONN3 - Neural Network Toolkit
#
# Copyright (c) 2017 - now
# Max Planck Institute of Neurobiology, Munich, Germany
# Authors: Marius Killinger, Philipp Schubert, Martin Drawitsch

<<<<<<< HEAD
=======
import logging
>>>>>>> 0c0942c1
import time
import warnings
from typing import Dict

import matplotlib.pyplot as plt
import numpy as np
<<<<<<< HEAD

from elektronn3.training import plotting
from elektronn3 import floatX
=======
import torch

from elektronn3.training import plotting
from elektronn3 import floatX

logger = logging.getLogger('elektronn3log')


def create_preview_batch_from_knossos(knossos_preview_config: Dict[str, str]) -> torch.Tensor:
    from knossos_utils import KnossosDataset
    config = knossos_preview_config
    required_keys = ['dataset', 'size', 'offset', 'mag', 'target_mags']
    for k in required_keys:
        if k not in config.keys():
            raise ValueError(f'Required key {k} missing from knossos_preview_config.')
    logger.info(f'Loading preview region from dataset {config["dataset"]}')
    datasets = config['dataset']
    if isinstance(datasets, str):
        datasets = [datasets]
    inp_np = []
    for idx, dataset_path in enumerate(datasets):
        ds = KnossosDataset(dataset_path)
        inp_np.append(ds.load_raw(
            offset=config['offset'],
            size=config['size'],
            mag=config['mag'],
            datatype=np.float32
        ))  # (D, H, W)
    inp_np = np.stack(inp_np, axis=0) # C, D, H, W
    inp_np = inp_np[None]  # (N, C, D, H, W)
    inp_np = inp_np / config.get('scale_brightness', 1.)
    inp = torch.from_numpy(inp_np)
    return inp
>>>>>>> 0c0942c1


class HistoryTracker:
    def __init__(self):
        self.plotting_proc = None
        self.debug_outputs = None
        self.regression_track = None
        self.debug_output_names = None

        self.timeline = AccumulationArray(n_init=int(1e5), dtype=dict(
            names=[u'time', u'loss', u'batch_char', ], formats=[u'f4', ] * 3))

        self.history = AccumulationArray(n_init=int(1e4), dtype=dict(
            names=[u'steps', u'time', u'train_loss', u'valid_loss',
                   u'loss_gain', u'train_err', u'valid_err', u'lr', u'mom',
                   u'gradnetrate'], formats=[u'i4', ] + [u'f4', ] * 9))
        self.loss = AccumulationArray(n_init=int(1e5), data=[])

    def update_timeline(self, vals):
        self.timeline.append(vals)
        self.loss.append(vals[1])

    def register_debug_output_names(self, names):
        self.debug_output_names = names

    def update_history(self, vals):
        self.history.append(vals)

    def update_debug_outputs(self, vals):
        if self.debug_outputs is None:
            self.debug_outputs = AccumulationArray(n_init=int(1e5),
                                                   right_shape=len(vals))

        self.debug_outputs.append(vals)

    def update_regression(self, pred, target):
        if self.regression_track is None:
            assert len(pred)==len(target)
            p = AccumulationArray(n_init=int(1e5), right_shape=len(pred))
            t = AccumulationArray(n_init=int(1e5), right_shape=len(pred))
            self.regression_track = [p, t]

        self.regression_track[0].append(pred)
        self.regression_track[1].append(target)

    def plot(self, save_path=None, autoscale=True, close=True, loss_smoothing_len=200):
        plotting.plot_hist(self.timeline, self.history, save_path,
                           loss_smoothing_len, autoscale)

        if self.debug_output_names and self.debug_outputs.length:
            plotting.plot_debug(self.debug_outputs, self.debug_output_names,
                                save_path)

        if self.regression_track:
            plotting.plot_regression(self.regression_track[0],
                                     self.regression_track[1], save_path)
            plotting.plot_kde(self.regression_track[0],
                              self.regression_track[1], save_path)

        if close:
            plt.close('all')


# TODO: Try to remove this thing (or document/rewrite it)
class AccumulationArray:
    def __init__(self, right_shape=(), dtype=floatX, n_init=100, data=None,
                 ema_factor=0.95):
        if isinstance(dtype, dict) and right_shape!=():
            raise ValueError("If dict is used as dtype, right shape must be"
                             "unchanged (i.e it is 1d)")

        if data is not None and len(data):
            n_init += len(data)
            right_shape = data.shape[1:]
            dtype = data.dtype

        self._n_init = n_init
        if isinstance(right_shape, int):
            self._right_shape = (right_shape,)
        else:
            self._right_shape = tuple(right_shape)
        self.dtype = dtype
        self.length = 0
        self._buffer = self._alloc(n_init)
        self._min = +np.inf
        self._max = -np.inf
        self._sum = 0
        self._ema = None
        self._ema_factor = ema_factor

        if data is not None and len(data):
            self.length = len(data)
            self._buffer[:self.length] = data
            self._min = data.min(0)
            self._max = data.max(0)
            self._sum = data.sum(0)

    def __repr__(self):
        return repr(self.data)

    def _alloc(self, n):
        if isinstance(self._right_shape, (tuple, list, np.ndarray)):
            ret = np.zeros((n,) + tuple(self._right_shape), dtype=self.dtype)
        elif isinstance(self.dtype, dict):  # rec array
            ret = np.zeros(n, dtype=self.dtype)
        else:
            raise ValueError("dtype not understood")
        return ret

    def append(self, data):
        # data = self.normalise_data(data)
        if len(self._buffer)==self.length:
            tmp = self._alloc(len(self._buffer) * 2)
            tmp[:self.length] = self._buffer
            self._buffer = tmp

        if isinstance(self.dtype, dict):
            for k, val in enumerate(data):
                self._buffer[self.length][k] = data[k]
        else:
            self._buffer[self.length] = data
            if self._ema is None:
                self._ema = self._buffer[self.length]
            else:
                f = self._ema_factor
                fc = 1 - f
                self._ema = self._ema * f + self._buffer[self.length] * fc

        self.length += 1
        with warnings.catch_warnings():
            warnings.simplefilter('ignore', RuntimeWarning)
            self._min = np.minimum(data, self._min)
            self._max = np.maximum(data, self._max)
            self._sum = self._sum + np.asanyarray(data)

    def add_offset(self, off):
        self.data[:] += off
        if off.ndim>np.ndim(self._sum):
            off = off[0]
        self._min += off
        self._max += off
        self._sum += off * self.length

    def clear(self):
        self.length = 0
        self._min = +np.inf
        self._max = -np.inf
        self._sum = 0

    def mean(self):
        return np.asarray(self._sum, dtype=floatX) / self.length

    def sum(self):
        return self._sum

    def max(self):
        return self._max

    def min(self):
        return self._min

    def __len__(self):
        return self.length

    @property
    def data(self):
        return self._buffer[:self.length]

    @property
    def ema(self):
        return self._ema

    def __getitem__(self, slc):
        return self._buffer[:self.length][slc]


class Timer:
    def __init__(self):
        self.origin = time.time()
        self.t0 = self.origin

    @property
    def t_passed(self):
        return time.time() - self.origin


def pretty_string_time(t):
    """Custom printing of elapsed time"""
    if t > 4000:
        s = 't=%.1fh' % (t / 3600)
    elif t > 300:
        s = 't=%.0fm' % (t / 60)
    else:
        s = 't=%.0fs' % (t)
    return s<|MERGE_RESOLUTION|>--- conflicted
+++ resolved
@@ -5,21 +5,13 @@
 # Max Planck Institute of Neurobiology, Munich, Germany
 # Authors: Marius Killinger, Philipp Schubert, Martin Drawitsch
 
-<<<<<<< HEAD
-=======
 import logging
->>>>>>> 0c0942c1
 import time
 import warnings
 from typing import Dict
 
 import matplotlib.pyplot as plt
 import numpy as np
-<<<<<<< HEAD
-
-from elektronn3.training import plotting
-from elektronn3 import floatX
-=======
 import torch
 
 from elektronn3.training import plotting
@@ -53,7 +45,6 @@
     inp_np = inp_np / config.get('scale_brightness', 1.)
     inp = torch.from_numpy(inp_np)
     return inp
->>>>>>> 0c0942c1
 
 
 class HistoryTracker:

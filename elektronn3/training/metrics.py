--- conflicted
+++ resolved
@@ -33,11 +33,7 @@
 """
 
 from functools import lru_cache
-<<<<<<< HEAD
-from typing import Optional
-=======
 from typing import Callable, Optional
->>>>>>> 0c0942c1
 
 import sklearn.metrics
 import torch
@@ -103,11 +99,8 @@
             ign_target = target == ignore
         else:
             ign_target = False  # Makes `& ~ign_target` a no-op
-<<<<<<< HEAD
-=======
         # Manual conversion to Tensor because of a type promotion regression in PyTorch 1.5
         ign_target = torch.tensor(ign_target, dtype=torch.bool, device=device)
->>>>>>> 0c0942c1
         neg_target = ~pos_target
 
         true_pos = (pos_pred & pos_target & ~ign_target).sum(dtype=dtype)
@@ -320,9 +313,6 @@
 
 
 class Evaluator:
-<<<<<<< HEAD
-    def __init__(self, metric_fn, index=None, ignore=None):
-=======
     name: str = 'generic'
 
     def __init__(
@@ -331,17 +321,12 @@
             index: Optional[int] = None,
             ignore: Optional[int] = None,
     ):
->>>>>>> 0c0942c1
         self.metric_fn = metric_fn
         self.index = index
         self.ignore = ignore
         self.num_classes = None
 
-<<<<<<< HEAD
-    def __call__(self, target, out):
-=======
     def __call__(self, target: torch.Tensor, out: torch.Tensor) -> float:
->>>>>>> 0c0942c1
         if self.num_classes is None:
             self.num_classes = out.shape[1]
         pred = _argmax(out)
@@ -352,40 +337,25 @@
 
 
 class Accuracy(Evaluator):
-<<<<<<< HEAD
-=======
     name = 'accuracy'
->>>>>>> 0c0942c1
     def __init__(self, *args, **kwargs): super().__init__(accuracy, *args, **kwargs)
 
 
 class Precision(Evaluator):
-<<<<<<< HEAD
-=======
     name = 'precision'
->>>>>>> 0c0942c1
     def __init__(self, *args, **kwargs): super().__init__(precision, *args, **kwargs)
 
 
 class Recall(Evaluator):
-<<<<<<< HEAD
-=======
     name = 'recall'
->>>>>>> 0c0942c1
     def __init__(self, *args, **kwargs): super().__init__(recall, *args, **kwargs)
 
 
 class IoU(Evaluator):
-<<<<<<< HEAD
-=======
     name = 'IoU'
->>>>>>> 0c0942c1
     def __init__(self, *args, **kwargs): super().__init__(iou, *args, **kwargs)
 
 
 class DSC(Evaluator):
-<<<<<<< HEAD
-=======
     name = 'DSC'
->>>>>>> 0c0942c1
     def __init__(self, *args, **kwargs): super().__init__(dice_coefficient, *args, **kwargs)
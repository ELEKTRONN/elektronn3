--- conflicted
+++ resolved
@@ -33,11 +33,7 @@
 import elektronn3
 from elektronn3.training import handlers
 from elektronn3.training.swa import SWA
-<<<<<<< HEAD
-from elektronn3.training.train_utils import pretty_string_time
-=======
 from elektronn3.training.train_utils import pretty_string_time, create_preview_batch_from_knossos
->>>>>>> 0c0942c1
 from elektronn3.training.train_utils import Timer, HistoryTracker
 
 from torch.utils import collect_env
@@ -134,14 +130,6 @@
             name and a time stamp in the format ``'%y-%m-%d_%H-%M-%S'``.
         example_input: An example input tensor that can be fed to the
             ``model``. This is used for JIT tracing during model serialization.
-<<<<<<< HEAD
-        enable_save_trace: If ``True``, the model is JIT-traced with
-            ``example_input`` every time it is serialized to disk.
-        batch_size: Desired batch size of training samples.
-        preview_batch: Set a fixed input batch for preview predictions.
-            If it is ``None`` (default), preview batch functionality will be
-            disabled.
-=======
         save_jit: Chooses if/how a JIT version (.pts file) of the
             ``model`` should always be saved in addition to regular model
             snapshots. Choices:
@@ -171,7 +159,6 @@
             Periodic preview inference results are written to .k.zip annotation files that can be
             loaded with KNOSSOS and overlayed over the original data. .k.zip files are saved in the
             training directory, with file names reflecting their training step.
->>>>>>> 0c0942c1
         preview_interval: Determines how often to perform preview inference.
             Preview inference is performed every ``preview_interval`` epochs
             during training. Regardless of this value, preview predictions
@@ -275,23 +262,15 @@
             valid_metrics: Optional[Dict] = None,
             ss_criterion: Optional[torch.nn.Module] = None,
             preview_batch: Optional[torch.Tensor] = None,
-<<<<<<< HEAD
-            preview_interval: int = 5,
-            inference_kwargs: Optional[Dict[str, Any]] = None,
-=======
             knossos_preview_config: Optional[Dict[str, str]] = None,
             preview_interval: int = 5,
             inference_kwargs: Optional[Dict[str, Any]] = None,
             hparams: Optional[Dict[str, Any]] = None,
->>>>>>> 0c0942c1
             extra_save_steps: Sequence[int] = (),
             exp_name: Optional[str] = None,
             example_input: Optional[torch.Tensor] = None,
             enable_save_trace: bool = False,
-<<<<<<< HEAD
-=======
             save_jit: Optional[str] = None,
->>>>>>> 0c0942c1
             batch_size: int = 1,
             num_workers: int = 0,
             schedulers: Optional[Dict[Any, Any]] = None,
@@ -315,9 +294,6 @@
                 'If preview_batch is set, you will also need to specify '
                 'tile_shape and overlap_shape or offset in inference_kwargs!'
             )
-<<<<<<< HEAD
-        model.to(device)
-=======
         if knossos_preview_config is not None:
             if preview_batch is not None:
                 raise ValueError('If you set a preview_knossos_source, you cannot also set a preview batch.')
@@ -333,7 +309,6 @@
             criterion.to(device)
         if isinstance(ss_criterion, torch.nn.Module):
             ss_criterion.to(device)
->>>>>>> 0c0942c1
 
         self.ignore_errors = ignore_errors
         self.ipython_shell = ipython_shell
@@ -347,21 +322,14 @@
         self.valid_metrics = valid_metrics
         self.ss_criterion = ss_criterion
         self.preview_batch = preview_batch
-<<<<<<< HEAD
-=======
         self.knossos_preview_config = knossos_preview_config
->>>>>>> 0c0942c1
         self.preview_interval = preview_interval
         self.inference_kwargs = inference_kwargs
         self.extra_save_steps = extra_save_steps
         self.overlay_alpha = overlay_alpha
         self.save_root = os.path.expanduser(save_root)
         self.example_input = example_input
-<<<<<<< HEAD
-        self.enable_save_trace = enable_save_trace
-=======
         self.save_jit = save_jit
->>>>>>> 0c0942c1
         self.batch_size = batch_size
         self.num_workers = num_workers
         self.sample_plotting_handler = sample_plotting_handler
@@ -381,8 +349,6 @@
         self.inference_kwargs.setdefault('verbose', True)
         self.inference_kwargs.setdefault('apply_softmax', True)
 
-<<<<<<< HEAD
-=======
         if self.unlabeled_dataset is not None and self.ss_criterion is None:
             raise ValueError('If an unlabeled_dataset is supplied, you must also set ss_criterion.')
 
@@ -396,7 +362,6 @@
                     hparams[k] = str(v)
         self.hparams = hparams
 
->>>>>>> 0c0942c1
         if self.mixed_precision:
             from apex import amp
             self.model, self.optimizer = amp.initialize(self.model, self.optimizer, opt_level='O1')
@@ -425,8 +390,6 @@
         self._lr_nhood = deque(maxlen=3)  # Keeps track of the last, current and next learning rate
 
         self.out_channels = out_channels
-<<<<<<< HEAD
-=======
         self.max_plot_id = None
 
         try:
@@ -436,7 +399,6 @@
         except TypeError: # no out_channels
             self.max_plot_id = None
 
->>>>>>> 0c0942c1
         if enable_videos:
             try:
                 import moviepy
@@ -458,16 +420,6 @@
                 tb_path = os.path.join(tensorboard_root_path, self.exp_name)
                 os.makedirs(tb_path, exist_ok=True)
             self.tb = tensorboardX.SummaryWriter(logdir=tb_path, flush_secs=20)
-<<<<<<< HEAD
-            try:
-                self.tb.add_graph(self.model, self.example_input)
-            except Exception as e:
-                logger.warning(f'Could not add model graph to tensorboard.\n{e}')
-        self.train_loader = DataLoader(
-            self.train_dataset, batch_size=self.batch_size, shuffle=True,
-            num_workers=self.num_workers, pin_memory=True,
-            timeout=120 if self.num_workers > 0 else 0,
-=======
 
             if self.hparams:
                 self.tb.add_hparams(hparam_dict=self.hparams, metric_dict={})
@@ -476,17 +428,10 @@
             self.train_dataset, batch_size=self.batch_size, shuffle=True,
             num_workers=self.num_workers, pin_memory=True,
             timeout=60 if self.num_workers > 0 else 0,
->>>>>>> 0c0942c1
             worker_init_fn=_worker_init_fn
         )
         if valid_dataset is not None:
             self.valid_loader = DataLoader(
-<<<<<<< HEAD
-                self.valid_dataset, self.batch_size, shuffle=True,
-                num_workers=self.num_workers,
-                pin_memory=True, timeout=120 if self.num_workers > 0 else 0,
-                worker_init_fn=_worker_init_fn
-=======
                 self.valid_dataset, self.batch_size, shuffle=True, num_workers=self.num_workers,
                 pin_memory=True, worker_init_fn=_worker_init_fn
             )
@@ -495,7 +440,6 @@
                 self.unlabeled_dataset, batch_size=self.batch_size, shuffle=True,
                 num_workers=self.num_workers, pin_memory=True,
                 timeout=60 if self.num_workers > 0 else 0, worker_init_fn=_worker_init_fn
->>>>>>> 0c0942c1
             )
 
         self.best_val_loss = np.inf  # Best recorded validation loss
@@ -565,15 +509,6 @@
     def _train_step(self, batch: Dict[str, Any]) -> Tuple[torch.Tensor, torch.Tensor]:
         """Core training step on self.device"""
         inp = batch['inp']
-<<<<<<< HEAD
-        target = batch['target']
-        # Everything with a "d" prefix refers to tensors on self.device (i.e. probably on GPU)
-        dinp = inp.to(self.device, non_blocking=True)
-        dtarget = target.to(self.device, non_blocking=True)
-        # forward pass
-        dout = self.model(dinp)
-        dloss = self.criterion(dout, dtarget)
-=======
         target = batch.get('target')
         target_class = batch.get('class')
         # Everything with a "d" prefix refers to tensors on self.device (i.e. probably on GPU)
@@ -595,7 +530,6 @@
             dloss += du_loss
             self.tb.add_scalar('stats/tr_uloss', float(du_loss), global_step=self.step)
 
->>>>>>> 0c0942c1
         if torch.isnan(dloss):
             logger.error('NaN loss detected! Aborting training.')
             raise NaNException
@@ -623,10 +557,6 @@
         running_vx_size = 0  # Counts input sizes (number of pixels/voxels) of training batches
         timer = Timer()
         batch_iter = tqdm(
-<<<<<<< HEAD
-            self.train_loader, 'Training', total=len(self.train_loader), dynamic_ncols=True
-        )
-=======
             self.train_loader,
             'Training',
             total=len(self.train_loader),
@@ -634,16 +564,23 @@
             **self.tqdm_kwargs
         )
         unlabeled_iter = None if self.unlabeled_dataset is None else iter(self.unlabeled_loader)
->>>>>>> 0c0942c1
         for i, batch in enumerate(batch_iter):
             if self.step in self.extra_save_steps:
                 self._save_model(f'_step{self.step}', verbose=True)
 
-<<<<<<< HEAD
-=======
             if unlabeled_iter is not None:
                 batch['unlabeled'] = next(unlabeled_iter)
->>>>>>> 0c0942c1
+            dloss, dout = self._train_step(batch)
+
+        running_vx_size = 0  # Counts input sizes (number of pixels/voxels) of training batches
+        timer = Timer()
+        batch_iter = tqdm(
+            self.train_loader, 'Training', total=len(self.train_loader), dynamic_ncols=True
+        )
+        for i, batch in enumerate(batch_iter):
+            if self.step in self.extra_save_steps:
+                self._save_model(f'_step{self.step}', verbose=True)
+
             dloss, dout = self._train_step(batch)
 
             target = batch['target']
@@ -652,10 +589,7 @@
                 target = batch.get('target')
                 mean_target = float(target.to(torch.float32).mean()) if target is not None else 0.
                 misc['mean_target'].append(mean_target)
-<<<<<<< HEAD
-=======
                 stats['tr_loss'].append(loss)
->>>>>>> 0c0942c1
                 batch_iter.set_description(f'Training (loss {loss:.4f})')
                 self._tracker.update_timeline([self._timer.t_passed, loss, mean_target])
 
@@ -670,15 +604,11 @@
                 # Last step in this epoch or in the whole training
                 # Preserve last training batch and network output for later visualization
                 images['inp'] = batch['inp'].numpy()
-<<<<<<< HEAD
-                images['target'] = batch['target'].numpy()
-=======
                 images['fname'] = batch.get('fname')
                 if 'target' in batch:
                     images['target'] = batch['target'].numpy()
                 if 'unlabeled' in batch:
                     images['unlabeled'] = batch['unlabeled']
->>>>>>> 0c0942c1
                 images['out'] = dout.detach().cpu().numpy()
                 self._put_current_attention_maps_into(images)
 
@@ -692,11 +622,7 @@
         return stats, misc, images
 
     def _put_current_attention_maps_into(self, images):
-<<<<<<< HEAD
-        if getattr(self.model, 'attention'):
-=======
         if getattr(self.model, 'attention', None):
->>>>>>> 0c0942c1
             for i in range(len(self.model.up_convs)):
                 att = self.model.up_convs[i].att[0][0].detach().cpu().numpy()
                 if att.ndim == 3:
@@ -800,21 +726,6 @@
         targets = []
         stats = {name: [] for name in self.valid_metrics.keys()}
         batch_iter = tqdm(
-<<<<<<< HEAD
-            enumerate(self.valid_loader), 'Validating', total=len(self.valid_loader),
-            dynamic_ncols=True
-        )
-        for i, batch in batch_iter:
-            # Everything with a "d" prefix refers to tensors on self.device (i.e. probably on GPU)
-            inp, target = batch['inp'], batch['target']
-            dinp = inp.to(self.device, non_blocking=True)
-            dtarget = target.to(self.device, non_blocking=True)
-            dout = self.model(dinp)
-            val_loss.append(self.criterion(dout, dtarget).item())
-            out = dout.detach().cpu()
-            for name, evaluator in self.valid_metrics.items():
-                stats[name].append(evaluator(target, out))
-=======
             enumerate(self.valid_loader),
             'Validating',
             total=len(self.valid_loader),
@@ -839,7 +750,6 @@
             out = dout.detach().cpu()
             outs.append(out)
             targets.append(target)
->>>>>>> 0c0942c1
 
         images = {
             'inp': inp.numpy(),
@@ -963,34 +873,14 @@
             'model_state_dict': model.state_dict(),
             'optimizer_state_dict': self.optimizer.state_dict(),
             'lr_sched_state_dict': lr_sched_state,
-<<<<<<< HEAD
-            'global_step': self.step,
-            'epoch': self.epoch,
-            'best_val_loss': self.best_val_loss,
-            'val_loss': val_loss,
-        }, state_dict_path)
-        log(f'Saved state_dict as {state_dict_path}')
-=======
             'info': info
         }, state_dict_path)
         log(f'Saved state_dict as {state_dict_path}')
         pts_model_path = f'{model_path}s'
->>>>>>> 0c0942c1
         try:
             # Try saving directly as an uncompiled nn.Module
             torch.save(model, model_path)
             log(f'Saved model as {model_path}')
-<<<<<<< HEAD
-            if self.example_input is not None and self.enable_save_trace:
-                # Additionally trace and serialize the model in eval + train mode
-                model_path += 's'
-                traced = torch.jit.trace(model.eval(), self.example_input.to(self.device))
-                traced.save(model_path)
-                log(f'Saved jit-traced model as {model_path}')
-                # Uncomment these lines if separate traces for train/eval are required:
-                # traced_train = torch.jit.trace(model.train(), self.example_input.to(self.device))
-                # traced_train.save('train_' + model_path)
-=======
             if self.save_jit == 'script':  # Compile directly for serialization
                 jitmodel = torch.jit.script(model)
             elif self.save_jit == 'trace':  # Trace and serialize the model in eval mode
@@ -1003,20 +893,14 @@
             if self.save_jit is not None:  # Save jit model, either from script or trace
                 jitmodel.save(pts_model_path)
                 log(f'Saved jitted model ({self.save_jit}) as {pts_model_path}')
->>>>>>> 0c0942c1
         except (TypeError, PickleError) as exc:
             # If model is already a ScriptModule, it can't be saved with torch.save()
             # Use ScriptModule.save() instead in this case.
             # Using the file extension '.pts' to show it's a ScriptModule.
             if isinstance(model, torch.jit.ScriptModule):
                 model_path += 's'
-<<<<<<< HEAD
-                model.save(model_path)
-                log(f'Saved jitted model as {model_path}')
-=======
                 model.save(pts_model_path)
                 log(f'Saved jitted model as {pts_model_path}')
->>>>>>> 0c0942c1
             else:
                 raise exc
         finally:
@@ -1109,10 +993,6 @@
             grad = param.grad if param.grad is not None else torch.tensor(0)
             self.tb.add_histogram(f'grad/{name}', grad, self.step)
 
-<<<<<<< HEAD
-    # TODO: Use Predictor(..., transform=...) and remove normalization from preview batch?
-=======
->>>>>>> 0c0942c1
     def _preview_inference(
             self,
             inp: np.ndarray,

# These are default plotting handlers that work in some common training
#  scenarios, but won't work in every case:

from typing import Dict, Optional, Callable

import matplotlib.figure
import matplotlib.pyplot as plt
import numpy as np
import torch
from skimage.color import label2rgb
from torch.nn import functional as F

from elektronn3.data.utils import squash01


def plot_image(
        image: np.ndarray,
        cmap=None,
        num_classes=None,
        colorbar=True,
) -> matplotlib.figure.Figure:
    """Plots a 2D image to a malplotlib figure.

    For gray-scale images, use ``cmap='gray'``.
    For label matrices (segmentation targets or class predictions),
    specify the global number of possible classes in ``num_classes``."""

    # Determine colormap and set discrete color values if needed.
    vmin, vmax = None, None
    ticks = None
    if cmap is None and num_classes is not None:
        # Assume label matrix with qualitative classes, no meaningful order
        # Using rainbow because IMHO all actually qualitative colormaps
        #  are incredibly ugly.
        cmap = plt.cm.get_cmap('viridis', num_classes)
        ticks = np.arange(num_classes)

    if num_classes is not None:  # For label matrices
        # Prevent colormap normalization. If vmax is not set, the colormap
        #  is dynamically rescaled to fit between the minimum and maximum
        #  values of the image to be plotted. This could lead to misleading
        #  visualizations if the maximum value of the array to be plotted
        #  is less than the global maximum of classes.
        vmin = 0
        vmax = num_classes

    fig, ax = plt.subplots()
    aximg = ax.imshow(image, cmap=cmap, vmin=vmin, vmax=vmax)
    if colorbar:
        fig.colorbar(aximg, ticks=ticks)  # TODO: Centered tick labels
    return fig


def _get_batch2img_function(
        batch: np.ndarray,
        z_plane: Optional[int] = None
) -> Callable[[np.ndarray], np.ndarray]:
    """
    Defines ``batch2img`` function dynamically, depending on tensor shapes.

    ``batch2img`` slices a 4D or 5D tensor to (C, H, W) shape, moves it to
    host memory and converts it to a numpy array.
    By arbitrary choice, the first element of a batch is always taken here.
    In the 5D case, the D (depth) dimension is sliced at z_plane.

    This function is useful for plotting image samples during training.

    Args:
        batch: 4D or 5D tensor, used for shape analysis.
        z_plane: Index of the spatial plane where a 5D image tensor should
            be sliced. If not specified, this is automatically set to half
            the size of the D dimension.

    Returns:
        Function that slices a plottable 2D image out of a np.ndarray
        with batch and channel dimensions.
    """
    if batch.ndim == 5:  # (N, C, D, H, W)
        if z_plane is None:
            z_plane = batch.shape[2] // 2
        assert z_plane in range(batch.shape[2])
        return lambda x: x[0, :, z_plane]
    elif batch.ndim == 4:  # (N, C, H, W)
        return lambda x: x[0, :]
    elif batch.ndim == 2:  # (N, C) -> img2scalar
        return lambda x: x[None, ]  # (1, N, C)  -> Image will show N x C probabilities
    else:
        raise ValueError('Only 4D and 5D tensors are supported.')


# TODO: Support regression scenario
def _tb_log_preview(
        trainer: 'Trainer',  # For some reason Trainer can't be imported
        z_plane: Optional[int] = None,
        group: str = 'preview'
) -> None:
    """Preview from constant region of preview batch data."""
    inp_batch = trainer.preview_batch
    out_batch = trainer._preview_inference(
        inp=inp_batch,
        tile_shape=trainer.preview_tile_shape,
        overlap_shape=trainer.preview_overlap_shape
    )
    inp_batch = inp_batch.numpy()
    if trainer.apply_softmax_for_prediction:
        out_batch = F.softmax(out_batch, 1).numpy()

    batch2img = _get_batch2img_function(out_batch, z_plane)

    inp_sh = np.array(inp_batch.shape[2:])
    out_sh = np.array(out_batch.shape[2:])
    # TODO: This does not fire yet, because out_batch is always of the same
    #       spatial shape as the input if it comes out of
    #       elektronn3.inference.Predictor...
    #       We probably need to move the padding code to the Predictor itself.

    if (out_batch.shape[2:] != inp_batch.shape[2:]) \
            and not (out_batch.ndim == 2):
        # Zero-pad output and target to match input shape
        # Create a central slice with the size of the output
        lo = (inp_sh - out_sh) // 2
        hi = inp_sh - lo
        slc = tuple([slice(None)] * 2 + [slice(l, h) for l, h in zip(lo, hi)])

        padded_out_batch = np.zeros(
            (inp_batch.shape[0], out_batch.shape[1], *inp_batch.shape[2:]),
            dtype=out_batch.dtype
        )
        padded_out_batch[slc] = out_batch
        out_batch = padded_out_batch

    if inp_batch.ndim == 5 and trainer.enable_videos:
        # 5D tensors -> 3D images -> We can make 2D videos out of them
        # See comments in the 5D section in _tb_log_sample_images
        inp_video = squash01(inp_batch)
        trainer.tb.add_video(
            f'{group}_vid/inp', inp_video, global_step=trainer.step
        )
        for c in range(out_batch.shape[1]):
            trainer.tb.add_video(
                f'{group}_vid/out{c}',
                squash01(out_batch[:, c][None]),  # Slice C, but keep dimensions intact
                global_step=trainer.step
            )

    out_slice = batch2img(out_batch)
    pred_slice = out_slice.argmax(0)

    for c in range(out_slice.shape[0]):
        trainer.tb.add_figure(
            f'{group}/c{c}',
            plot_image(out_slice[c], cmap='gray'),
            trainer.step
        )
    trainer.tb.add_figure(
        f'{group}/pred',
        plot_image(pred_slice, num_classes=trainer.num_classes),
        trainer.step
    )

    # This is only run once per training, because the ground truth for
    # previews is constant (always the same preview inputs/targets)
    if trainer._first_plot:
        inp_slice = batch2img(trainer.preview_batch)[0]
        trainer.tb.add_figure(
            f'{group}/inp',
            plot_image(inp_slice, cmap='gray'),
            global_step=0
        )
        trainer._first_plot = False


# TODO: There seems to be an issue with inp-target mismatches when batch_size > 1
def _tb_log_sample_images(
        trainer: 'Trainer',
        images: Dict[str, np.ndarray],
        z_plane: Optional[int] = None,
        group: str = 'sample'
) -> None:
    """Preview from last training/validation sample

    Since the images are chosen randomly from the training/validation set
    they come from random regions in the data set.

    Note: Training images are possibly augmented, so the plots may look
        distorted/weirdly colored.
    """
    # Always only use the first element of the batch dimension
    inp_batch = images['inp'][:1]
    target_batch = images['target'][:1]
    out_batch = images['out'][:1]

    if trainer.apply_softmax_for_prediction:
        out_batch = F.softmax(torch.as_tensor(out_batch), 1).numpy()

    batch2img = _get_batch2img_function(out_batch, z_plane)
    batch2img_inp = _get_batch2img_function(inp_batch, z_plane)

    inp_slice = batch2img_inp(images['inp'])[0]

    # TODO: Support one-hot targets
<<<<<<< HEAD
    # TODO: Support multi-label targets
    # Check if the network is being trained for classification with class index target tensors
=======
    # Check if the network is being trained for classification
>>>>>>> f61a9a47
    is_classification = target_batch.ndim == out_batch.ndim - 1
    # If it's not classification, we assume a regression scenario
    is_regression = np.all(target_batch.shape == out_batch.shape)
    # If not exactly one of the scenarios is detected, we can't handle it
    assert is_regression != is_classification

    if is_classification:
        # In classification scenarios, targets have one dim less than network
        #  outputs, so if we want to use the same batch2img function for
        #  targets, we have to add an empty channel axis to it after the N dimension
        target_batch = target_batch[:, None]

    inp_sh = np.array(inp_batch.shape[2:])
    out_sh = np.array(out_batch.shape[2:])
    if out_batch.shape[2:] != inp_batch.shape[2:] \
            and not (out_batch.ndim == 2):
        # Zero-pad output and target to match input shape
        # Create a central slice with the size of the output
        lo = (inp_sh - out_sh) // 2
        hi = inp_sh - lo
        slc = tuple([slice(None)] * 2 + [slice(l, h) for l, h in zip(lo, hi)])

        padded_out_batch = np.zeros(
            (inp_batch.shape[0], out_batch.shape[1], *inp_batch.shape[2:]),
            dtype=out_batch.dtype
        )
        padded_out_batch[slc] = out_batch
        out_batch = padded_out_batch

        # Assume that target has the same shape as the output and pad it, too
        padded_target_batch = np.zeros(inp_batch.shape, dtype=target_batch.dtype)
        padded_target_batch[slc] = target_batch
        target_batch = padded_target_batch

    target_slice = batch2img(target_batch)
    out_slice = batch2img(out_batch)
    if is_classification:
        target_slice = target_slice.squeeze(0)  # Squeeze empty axis that was added above
    elif target_slice.shape[0] == 3:  # Assume RGB values
        # RGB images need to be transposed to (H, W, C) layout so matplotlib can handle them
        target_slice = np.moveaxis(target_slice, 0, -1)  # (C, H, W) -> (H, W, C)
        out_slice = np.moveaxis(out_slice, 0, -1)
    else:
        raise RuntimeError(
            f'Can\'t prepare targets of shape {target_batch.shape} for plotting.'
        )

<<<<<<< HEAD
    if inp_batch.ndim == 5 and trainer.enable_videos:
        # 5D tensors -> 3D images -> We can make 2D videos out of them
=======
    if (inp_batch.ndim == 5) and (target_batch.ndim == 5) and \
            trainer.enable_videos:  # 5D tensors -> 3D images -> We can make 2D videos out of them
>>>>>>> f61a9a47
        # We re-interpret the D dimension as the temporal dimension T of the video
        #  -> (N, C, T, H, W)
        # Inputs and outputs need to be squashed to the (0, 1) intensity range
        #  for video rendering, otherwise they will appear as random noise.
        # Since tensorboardX's add_video only supports (N, C, T, H, W) tensors,
        #  we have to add a fake C dimension to the (N, D, H, W) target tensors
        #  and replace the C dimension of output tensors by empty C dimensions
        #  to visualize each channel separately.
        inp_video = squash01(inp_batch)
        target_video = target_batch
        if target_video.ndim == 4:
            target_video = target_video[:, None]
        trainer.tb.add_video(
            f'{group}_vid/inp', inp_video, global_step=trainer.step
        )
        trainer.tb.add_video(
            f'{group}_vid/target', target_video, global_step=trainer.step
        )
        for c in range(out_batch.shape[1]):
            trainer.tb.add_video(
                f'{group}_vid/out{c}',
                squash01(out_batch[:, c][None]),  # Slice C, but keep dimensions intact
                global_step=trainer.step
            )

    trainer.tb.add_figure(
        f'{group}/inp',
        plot_image(inp_slice, cmap='gray'),
        global_step=trainer.step
    )
    trainer.tb.add_figure(
        f'{group}/target',
        plot_image(target_slice, num_classes=trainer.num_classes),
        global_step=trainer.step
    )

    # Only make pred and overlay plots in classification scenarios
    if is_classification:
        # Plot each class probmap individually
        for c in range(out_slice.shape[0]):
            trainer.tb.add_figure(
                f'{group}/c{c}',
                plot_image(out_slice[c], cmap='gray'),
                global_step=trainer.step
            )

        pred_slice = out_slice.argmax(0)
        trainer.tb.add_figure(
            f'{group}/pred_slice',
            plot_image(pred_slice, num_classes=trainer.num_classes),
            global_step=trainer.step
        )
<<<<<<< HEAD

        inp01 = squash01(inp_slice)  # Squash to [0, 1] range for label2rgb and plotting
        target_slice_ov = label2rgb(target_slice, inp01, bg_label=0, alpha=trainer.overlay_alpha)
        pred_slice_ov = label2rgb(pred_slice, inp01, bg_label=0, alpha=trainer.overlay_alpha)
        # Ensure the value range remains [0, 1]
        target_slice_ov = np.clip(target_slice_ov, 0, 1)
        pred_slice_ov = np.clip(pred_slice_ov, 0, 1)
        trainer.tb.add_figure(
            f'{group}/target_overlay',
            plot_image(target_slice_ov, colorbar=False),
            global_step=trainer.step
        )
        trainer.tb.add_figure(
            f'{group}/pred_overlay',
            plot_image(pred_slice_ov, colorbar=False),
            global_step=trainer.step
        )
        # TODO: Synchronize overlay colors with pred_slice- and target_slice colors
        # TODO: What's up with the colorbar in overlay plots?
        # TODO: When plotting overlay images, they appear darker than they should.
        #       This normalization issue gets worse with higher alpha values
        #       (i.e. with more contribution of the overlayed label map).
        #       Don't know how to fix this currently.
=======
        if not target_batch.ndim == 2:
            inp01 = squash01(inp_slice)  # Squash to [0, 1] range for label2rgb and plotting
            target_slice_ov = label2rgb(target_slice, inp01, bg_label=0, alpha=trainer.overlay_alpha)
            pred_slice_ov = label2rgb(pred_slice, inp01, bg_label=0, alpha=trainer.overlay_alpha)
            trainer.tb.add_figure(
                f'{group}/target_overlay',
                plot_image(target_slice_ov, colorbar=False),
                global_step=trainer.step
            )
            trainer.tb.add_figure(
                f'{group}/pred_overlay',
                plot_image(pred_slice_ov, colorbar=False),
                global_step=trainer.step
            )
            # TODO: Synchronize overlay colors with pred_slice- and target_slice colors
            # TODO: What's up with the colorbar in overlay plots?
            # TODO: When plotting overlay images, they appear darker than they should.
            #       This normalization issue gets worse with higher alpha values
            #       (i.e. with more contribution of the overlayed label map).
            #       Don't know how to fix this currently.
>>>>>>> f61a9a47
    elif is_regression:
        trainer.tb.add_figure(f'{group}/out', plot_image(out_slice), global_step=trainer.step)<|MERGE_RESOLUTION|>--- conflicted
+++ resolved
@@ -199,12 +199,8 @@
     inp_slice = batch2img_inp(images['inp'])[0]
 
     # TODO: Support one-hot targets
-<<<<<<< HEAD
     # TODO: Support multi-label targets
     # Check if the network is being trained for classification with class index target tensors
-=======
-    # Check if the network is being trained for classification
->>>>>>> f61a9a47
     is_classification = target_batch.ndim == out_batch.ndim - 1
     # If it's not classification, we assume a regression scenario
     is_regression = np.all(target_batch.shape == out_batch.shape)
@@ -252,13 +248,8 @@
             f'Can\'t prepare targets of shape {target_batch.shape} for plotting.'
         )
 
-<<<<<<< HEAD
     if inp_batch.ndim == 5 and trainer.enable_videos:
         # 5D tensors -> 3D images -> We can make 2D videos out of them
-=======
-    if (inp_batch.ndim == 5) and (target_batch.ndim == 5) and \
-            trainer.enable_videos:  # 5D tensors -> 3D images -> We can make 2D videos out of them
->>>>>>> f61a9a47
         # We re-interpret the D dimension as the temporal dimension T of the video
         #  -> (N, C, T, H, W)
         # Inputs and outputs need to be squashed to the (0, 1) intensity range
@@ -270,6 +261,7 @@
         inp_video = squash01(inp_batch)
         target_video = target_batch
         if target_video.ndim == 4:
+            # TODO: This fails with 2D multi-channel targets. Handle these reliably
             target_video = target_video[:, None]
         trainer.tb.add_video(
             f'{group}_vid/inp', inp_video, global_step=trainer.step
@@ -311,35 +303,13 @@
             plot_image(pred_slice, num_classes=trainer.num_classes),
             global_step=trainer.step
         )
-<<<<<<< HEAD
-
-        inp01 = squash01(inp_slice)  # Squash to [0, 1] range for label2rgb and plotting
-        target_slice_ov = label2rgb(target_slice, inp01, bg_label=0, alpha=trainer.overlay_alpha)
-        pred_slice_ov = label2rgb(pred_slice, inp01, bg_label=0, alpha=trainer.overlay_alpha)
-        # Ensure the value range remains [0, 1]
-        target_slice_ov = np.clip(target_slice_ov, 0, 1)
-        pred_slice_ov = np.clip(pred_slice_ov, 0, 1)
-        trainer.tb.add_figure(
-            f'{group}/target_overlay',
-            plot_image(target_slice_ov, colorbar=False),
-            global_step=trainer.step
-        )
-        trainer.tb.add_figure(
-            f'{group}/pred_overlay',
-            plot_image(pred_slice_ov, colorbar=False),
-            global_step=trainer.step
-        )
-        # TODO: Synchronize overlay colors with pred_slice- and target_slice colors
-        # TODO: What's up with the colorbar in overlay plots?
-        # TODO: When plotting overlay images, they appear darker than they should.
-        #       This normalization issue gets worse with higher alpha values
-        #       (i.e. with more contribution of the overlayed label map).
-        #       Don't know how to fix this currently.
-=======
-        if not target_batch.ndim == 2:
+        if not target_batch.ndim == 2:  # TODO: Make this condition more reliable and document it
             inp01 = squash01(inp_slice)  # Squash to [0, 1] range for label2rgb and plotting
             target_slice_ov = label2rgb(target_slice, inp01, bg_label=0, alpha=trainer.overlay_alpha)
             pred_slice_ov = label2rgb(pred_slice, inp01, bg_label=0, alpha=trainer.overlay_alpha)
+            # Ensure the value range remains [0, 1]
+            target_slice_ov = np.clip(target_slice_ov, 0, 1)
+            pred_slice_ov = np.clip(pred_slice_ov, 0, 1)
             trainer.tb.add_figure(
                 f'{group}/target_overlay',
                 plot_image(target_slice_ov, colorbar=False),
@@ -356,6 +326,5 @@
             #       This normalization issue gets worse with higher alpha values
             #       (i.e. with more contribution of the overlayed label map).
             #       Don't know how to fix this currently.
->>>>>>> f61a9a47
     elif is_regression:
         trainer.tb.add_figure(f'{group}/out', plot_image(out_slice), global_step=trainer.step)
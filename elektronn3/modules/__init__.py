from .layers import *
<<<<<<< HEAD
from .loss import DiceLoss, FocalLoss, LovaszLoss, CombinedLoss, NorpfDiceLoss, DiceLossFancy
=======
from .loss import (
    DiceLoss, FocalLoss, LovaszLoss, CombinedLoss, NorpfDiceLoss, ACLoss,
    GAPTripletMarginLoss, FixMatchSegLoss, MaskedMSELoss
)
>>>>>>> 0c0942c1
<|MERGE_RESOLUTION|>--- conflicted
+++ resolved
@@ -1,9 +1,5 @@
 from .layers import *
-<<<<<<< HEAD
-from .loss import DiceLoss, FocalLoss, LovaszLoss, CombinedLoss, NorpfDiceLoss, DiceLossFancy
-=======
 from .loss import (
     DiceLoss, FocalLoss, LovaszLoss, CombinedLoss, NorpfDiceLoss, ACLoss,
     GAPTripletMarginLoss, FixMatchSegLoss, MaskedMSELoss
-)
->>>>>>> 0c0942c1
+)
--- conflicted
+++ resolved
@@ -149,10 +149,41 @@
         return self.dice(probs, target, weight=self.weight)
 
 
-<<<<<<< HEAD
 class DiceLossFancy(torch.nn.Module):
     """Generalized Dice Loss, as described in https://arxiv.org/abs/1707.03237.
-=======
+    Works for n-dimensional data. Assuming that the ``output`` tensor to be
+    compared to the ``target`` has the shape (N, C, D, H, W), the ``target``
+    can either have the same shape (N, C, D, H, W) (one-hot encoded) or
+    (N, D, H, W) (with dense class indices, as in
+    ``torch.nn.CrossEntropyLoss``). If the latter shape is detected, the
+    ``target`` is automatically internally converted to a one-hot tensor
+    for loss calculation.
+    Args:
+        apply_softmax: If ``True``, a softmax operation is applied to the
+            ``output`` tensor before loss calculation. This is necessary if
+            your model does not already apply softmax as the last layer.
+            If ``False``, ``output`` is assumed to already contain softmax
+            probabilities.
+        weight: Weight tensor for class-wise loss rescaling.
+            Has to be of shape (C,). If ``None``, classes are weighted equally.
+    """
+    def __init__(self, apply_softmax=True, weights=torch.tensor(1.),
+                 ignore_index=None):
+        super().__init__()
+        if apply_softmax:
+            self.softmax = torch.nn.Softmax(dim=1)
+        else:
+            self.softmax = lambda x: x  # Identity (no softmax)
+        self.dice = _dice_loss_with_cool_extra_features
+        self.register_buffer('weights', weights)
+        self._ignore_index = ignore_index
+
+    def forward(self, output, target):
+        probs = self.softmax(output)
+        return self.dice(probs, target, weights=self.weights,
+                         ignore_index=self._ignore_index)
+
+
 # TODO: Rename and clean up
 def norpf_dice_loss(probs, target, weight=1., class_weight=1.):
     # Probs need to be softmax probabilities, not raw network outputs
@@ -260,7 +291,6 @@
 # TODO: Rename and clean up
 class NorpfDiceLoss(torch.nn.Module):
     """Generalized Dice Loss, as described in https://arxiv.org/abs/1707.03237,
->>>>>>> 65fe2882
 
     Works for n-dimensional data. Assuming that the ``output`` tensor to be
     compared to the ``target`` has the shape (N, C, D, H, W), the ``target``
@@ -279,27 +309,12 @@
         weight: Weight tensor for class-wise loss rescaling.
             Has to be of shape (C,). If ``None``, classes are weighted equally.
     """
-<<<<<<< HEAD
-    def __init__(self, apply_softmax=True, weights=torch.tensor(1.),
-                 ignore_index=None):
-=======
     def __init__(self, apply_softmax=True, weight=torch.tensor(1.), class_weight=torch.tensor(1.)):
->>>>>>> 65fe2882
         super().__init__()
         if apply_softmax:
             self.softmax = torch.nn.Softmax(dim=1)
         else:
             self.softmax = lambda x: x  # Identity (no softmax)
-<<<<<<< HEAD
-        self.dice = _dice_loss_with_cool_extra_features
-        self.register_buffer('weights', weights)
-        self._ignore_index = ignore_index
-
-    def forward(self, output, target):
-        probs = self.softmax(output)
-        return self.dice(probs, target, weights=self.weights,
-                         ignore_index=self._ignore_index)
-=======
         self.dice = norpf_dice_loss
         self.register_buffer('weight', weight)
         self.register_buffer('class_weight', class_weight)
@@ -307,7 +322,6 @@
     def forward(self, output, target):
         probs = self.softmax(output)
         return self.dice(probs, target, weight=self.weight, class_weight=self.class_weight)
->>>>>>> 65fe2882
 
 
 class LovaszLoss(torch.nn.Module):
